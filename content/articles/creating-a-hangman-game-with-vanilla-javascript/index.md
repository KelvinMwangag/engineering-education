### Creating a Hangman game with Vanilla JavaScript
<<<<<<< HEAD
The Hangman game is a word-guessing game. One player picks a secret word, and the other player tries to guess it. In this article, I will take you through building a simple Hangman game with just vanilla JavaScript, and more importantly, how I made it accessible to players who navigate with their keyboards, without using any frameworks.
 
=======
The Hangman game is a word-guessing game where one player picks a secret word, and the other player tries to guess it. In this article, I will take you through building a simple Hangman game with vanilla JavaScript, and more importantly, how I made it accessible to players who navigate with their keyboards, without using any frameworks.

>>>>>>> 54616af9
### Prerequisites
1. A good code editor. Visual Studio Code can do the job.
1. Some knowledge of HTML, Bootstrap, and JavaScript.
 
### Designing the game
<<<<<<< HEAD
The first thing you have to do is create three files on your code editor and name them `index.html` for your HTML code and a `script.js` for your JavaScript code. I mostly used Bootstrap CDN for styling this game. You can add the Bootstrap CDN by adding the code below inside the `<head></head>` of your HTML file.
 
=======
The first thing you have to do is to create two files on your code editor and name them `index.html` for your HTML code and a `script.js` for your JavaScript code. I mostly used Bootstrap CDN for styling this game. You can add the Bootstrap CDN by adding the code below inside the `<head></head>` of your HTML file.

>>>>>>> 54616af9
```html
<link rel="stylesheet" href="https://stackpath.bootstrapcdn.com/bootstrap/4.4.1/css/bootstrap.min.css">
```
 
Below is the entire HTML code. The images used in this project can be found in my [Github repo](https://github.com/Nomzy-kush/Hangman-Game).
 
```html
<!DOCTYPE html>
<html lang="en">
<head>
  <meta charset="UTF-8">
  <meta name="viewport" content="width=device-width, initial-scale=1.0">
  <meta http-equiv="X-UA-Compatible" content="ie=edge">
 
  <link rel="stylesheet" href="https://stackpath.bootstrapcdn.com/bootstrap/4.4.1/css/bootstrap.min.css">
 
  <title>Hangman Game with JavaScript</title>
</head>
<body>
<div class="container">
  <h1 class="text-center" style="padding-top: 2em;">Hangman</h1>
  <div class="float-right">Wrong Guesses: <span id='mistakes'>0</span> of <span id='maxWrong'></span></div>
  <div class="text-center">
    <img id='hangmanPic' src="images/0.jpg" alt="">
    <p>Guess the Social Medium:</p>
    <p id="wordSpotlight">The word to be guessed goes here</p>
    <div id="keyboard"></div>
    <button class="btn btn-info" onClick="reset()">Reset</button>
  </div>
</div>
 
<script src='script.js'></script>
</body>
</html>
```
 
### The Actual JavaScript
 
In your JavaScript file, you need to create an array containing all the words to be guessed inside the game. I used social media as my niche of words. You can use any one of your choices. Here's how it looks on your code.
 
```javascript
var socialMedia = [
  "whatsapp",
  "instagram",
  "twitter",
  "snapchat",
  "tiktok",
  "youtube",
  "wechat",
  "facebook",
  "telegram",
  "bbm",
  "palmchat",
  "gmail",
  "2go",
  "linkedin",
  "reddit",
  "hangouts",
  "qq",
  "twitch",
  "douyin"
]
```
 
These words are going to be randomized in the game.
 
Next, you have to define the IDs you created. Here is the code:
 
```javascript
let answer = '';
let maxWrong = 6;
let mistakes = 0;
let guessed = [];
```
 
The `answer` id contains the correct word to be guessed. The `maxWrong` id contains the maximum number of times you can guess wrong. The `mistakes` id contains the number of times you have guessed wrong so far, while the `guessed` id contains the letters you will guess.
 
### The game functions
#### The randomWord() function
This function will help to randomly pick any of the words you placed in your social media array, which now makes the game more interesting as you do not know what word you are guessing next. Here is how the code looks like:
 
```javascript
function randomWord() {
  answer = socialMedia[Math.floor(Math.random() * socialMedia.length)];
}
<<<<<<< HEAD
 
=======
```

>>>>>>> 54616af9
Then you call the function by using the code below:

```javascript
randomWord();
```
 
### The generateButtons() function
If you notice, there are alphabet buttons in our HTML. Without them, how are we supposed to guess the words?
 
Well, this function helps us generate those buttons. This is a better method of creating these buttons rather than creating 26 different button tags in the HTML file. It is a good representation of "don’t-repeat-yourself" coding technique. Here's the code:
 
```javascript
function generateButtons() {
  let buttonsHTML = 'abcdefghijklmnopqrstuvwxyz'.split('').map(letter =>
    `
      <button
        class="btn btn-lg btn-primary m-2"
        id='` + letter + `'
        onClick="handleGuess('` + letter + `')"
      >
        ` + letter + `
      </button>
    `).join('');
 
  document.getElementById('keyboard').innerHTML = buttonsHTML;
}
```
 
In the code above, we defined all 26 letter buttons while styling them with Bootstrap. "letter" in the code represents each of the looped items in the array of alphabets that we just created in the variable. You then connect it to your HTML using the `document.getElementById('keyboard').innerHTML = buttonsHTML`. Remember, we defined the `keyboard` id in the HTML. Also, `.join('')` was added to eliminate the commas between the alphabet buttons.
 
Then you call the above function with the code below:
 
```javascript
generateButtons();
```
 
Here's what the game looks like at this point:
![the-game-buttons](/engineering-education/creating-a-hangman-game-with-vanilla-javascript/the-game-buttons.jpg)
<<<<<<< HEAD
 
We will update the wrong guesses, i.e., setting the maximum number of wrong guesses a player can get per game. You can do that using the code below:
 
=======

We will update the wrong guesses, that is, setting the maximum number of wrong guesses a player can get per game. You can do that using the code below:

>>>>>>> 54616af9
```javascript
document.getElementById('maxWrong').innerHTML = maxWrong;
```
 
### The guessedWord() function
This function takes care of the word to be guessed. First, you have to define the `wordStatus` and render it `null` by default. Here is the code:
 
```javascript
let wordStatus = null;
```
 
This function helps to set each letter of the word to be guessed as underscores(' _ ') till they are guessed correctly. You then connect it to the HTML tag containing the `wordSpotlight` id.
 
Here's how the code will look like:
 
```javascript
function guessedWord() {
  wordStatus = answer.split('').map(letter => (guessed.indexOf(letter) >= 0 ? letter : " _ ")).join('');
 
  document.getElementById('wordSpotlight').innerHTML = wordStatus;
}
```
 
Then run the function using this line:
 
```javascript
guessedWord();
```
 
Here's how it looks like at this point:

![the-game-image](/engineering-education/creating-a-hangman-game-with-vanilla-javascript/the-game-image.jpg)
 
Now let’s actually guess the letters.
<<<<<<< HEAD
 
Now let’s guess the letters.
 
### The handleGuess() function
First, we are going to pass down a `chosenLetter`. This function handles the letters to be guessed and determines if the answer is true or false.
 
In the function, if the chosen letter does not exist, we go ahead and push `chosenLetter` into the array but if it does exist, do nothing.  Next, you run an `if` statement: `if (answer.indexOf(chosenLetter) >= 0)`. Meaning that if it exists, then run the `guessed()` function to update the letters.
 
Now we have to start incrementing the number of wrong guesses if the player gets it wrong.  We can do that by using the `elseif` statement inside this function and passing in the `answer.indexOf(chosenLetter) === -1`. This way the mistakes will be added by one.
 
=======

### The handleGuess() function
First, we are going to pass down a `chosenLetter`. The `handleGuess()` function handles the letters to be guessed and determines if the answer is true or false.

In the function, if the chosen letter does not exist, we go ahead and push `chosenLetter` into the array but if it does exist, do nothing.  Next, you run an `if` statement: `if (answer.indexOf(chosenLetter) >= 0)`. Meaning that if it exists, then run the `guessed()` functionto update the letters.

Now we have to start incrementing the number of wrong guesses if the player gets it wrong.  We can do that by using the `else if` statement inside this function and passing in the `answer.indexOf(chosenLetter) === -1`. This way the mistakes will be added by one.

>>>>>>> 54616af9
Here’s how the code will look like:
 
```javascript
function handleGuess(chosenLetter) {
  guessed.indexOf(chosenLetter) === -1 ? guessed.push(chosenLetter) : null;
  document.getElementById(chosenLetter).setAttribute('disabled', true);
 
  if (answer.indexOf(chosenLetter) >= 0) {
    guessedWord();
  } else if (answer.indexOf(chosenLetter) === -1) {
    mistakes++;
    updateMistakes();
    checkIfGameLost();
   updateHangmanPicture();
  }
}
```
 
### The updateMistakes() function
You also have to run the `updateMistakes()` function so that it actually updates the number since we are not using any framework like ReactJS or the rest of them.  Here’s how it would look like in the code:
 
```javascript
function updateMistakes() {
  document.getElementById('mistakes').innerHTML = mistakes;
}
```
 
Now, the number of wrong guesses will always keep updating by +1.
<<<<<<< HEAD
 
The next thing to do now is to check for wins and losses so that the player does not just keep playing endlessly. To do that you run a `checkifGameWon()` in the `if` statement of the `handleGuess()` function and a `checkIfGameLost()` in the corresponding `elseif` statement.
 
### The checkIfGameWon() function
We are going to start by creating an if statement for: If `wordStatus` is equal to the answer, then keyboard to print out “You won!!!”. Here is the code:
 
=======

The next thing to do now is to check for wins and losses so that the player does not just keep playing endlessly. To do that you run a `checkifGameWon()` in the `if` statement of the `handleGuess()` function and a `checkIfGameLost()` in the corresponding `else if` statement.

### The checkIfGameWon() function
We are going to start by creating an if statement for: if `wordStatus` is equal to the answer, then print out “You won!!!”. Here is the code:

>>>>>>> 54616af9
```javascript
function checkIfGameWon() {
  if (wordStatus === answer) {
    document.getElementById('keyboard').innerHTML = 'You Won!!!';
  }
}
```
 
### The checkIfGameLost() function
<<<<<<< HEAD
Here’s the code to check if the game lost.
 
=======
Here’s the code to check if the player lost.

>>>>>>> 54616af9
```javascript
function checkIfGameLost() {
  if (mistakes === maxWrong) {
    document.getElementById('wordSpotlight').innerHTML = 'The answer was: ' + answer;
    document.getElementById('keyboard').innerHTML = 'You Lost!!!';
  }
}
```
 
In the code above, we set the game to print out “You lost!!!” when the player has reached the maximum number of wrong guesses. We also set the game to print out the correct answer too.
 
### The reset() function
In this function, we are going to set everything back to default.  Here is how it looks like:
 
```javascript
function reset() {
  mistakes = 0;
  guessed = [];
  document.getElementById('hangmanPic').src = 'images/0.jpg';
 
  randomWord();
  guessedWord();
  updateMistakes();
  generateButtons();
}
```
<<<<<<< HEAD
 
### The updateHangmanPicture () function
=======

### The updateHangmanPicture() function
>>>>>>> 54616af9
First, we are going to run the `updateHangmanPicture();` in the `elseif` statement of the `handleGuess()` function so that the image updates every time the player gets a letter wrong. Then we create the updateHangmanPicture() function using the code below:
 
```javascript
function updateHangmanPicture() {
  document.getElementById('hangmanPic').src = 'images/' + mistakes + '.jpg';
}
```
 
In the code above, we set the images to update each time the player gets an answer wrong continually. I named all six images (0-6).jpg, and we have a maximum number of 6 mistakes to be made. This now conveniently helps us set the pictures to update every time the player gets a letter wrong.
 
Lastly, we need to make the game accessible to players that wish to navigate with their keyboard. Firstly, you need to define the alphabet keys on your keyboard using the code below:
 
```javascript
let alphabets=["a","b","c","d","e","f","g","h","i","j","k","l","m","n","o","p","q","r","s","t","u","v","w","x","y","z"];
```
 
Next, you need to create a function that will link these keys on your keyboard to the game and make them appear as valid guesses as they are clicked by using `document.onkeypress`. Here is the code:
 
```javascript
document.onkeypress = function (e) {
  e = e || window.event;
  var charCode = e.charCode || e.keyCode,
      character = String.fromCharCode(charCode);
 
  if (alphabets.includes(character))
  handleGuess(character);
};
```
<<<<<<< HEAD
 
The code above says, “in the event of a key being pressed, handle it as a guess in the game.”
 
=======

The code above translates to: “in the event of a key being pressed, handle it as a guess in the game.”

>>>>>>> 54616af9
Below is a video of the game in action with both the mouse and keyboard in use:
 
<iframe width="478" height="269" src="https://www.youtube.com/embed/WBThhqHnn2I" title="YouTube video player" frameborder="0" allow="accelerometer; autoplay; clipboard-write; encrypted-media; gyroscope; picture-in-picture" allowfullscreen></iframe>
 
### Conclusion
<<<<<<< HEAD
We made use of vanilla JavaScript and Bootstrap CDN to organize our code. We also used the `onkeypress` event to make the game accessible to players who wish to use their keyboards.
 
=======
We made use of vanilla JavaScript and Bootstrap CDN to build a Hangman game. We also used the `onkeypress` event to make the game accessible to players who wish to use their keyboards.

>>>>>>> 54616af9
With that, you have a fully interactive Hangman game. You can also add other features to the game if you wish to.
 
The source code of our application is available on [Github](https://github.com/Nomzy-kush/Hangman-Game).
 
Happy coding!<|MERGE_RESOLUTION|>--- conflicted
+++ resolved
@@ -1,29 +1,19 @@
 ### Creating a Hangman game with Vanilla JavaScript
-<<<<<<< HEAD
-The Hangman game is a word-guessing game. One player picks a secret word, and the other player tries to guess it. In this article, I will take you through building a simple Hangman game with just vanilla JavaScript, and more importantly, how I made it accessible to players who navigate with their keyboards, without using any frameworks.
- 
-=======
 The Hangman game is a word-guessing game where one player picks a secret word, and the other player tries to guess it. In this article, I will take you through building a simple Hangman game with vanilla JavaScript, and more importantly, how I made it accessible to players who navigate with their keyboards, without using any frameworks.
 
->>>>>>> 54616af9
 ### Prerequisites
 1. A good code editor. Visual Studio Code can do the job.
 1. Some knowledge of HTML, Bootstrap, and JavaScript.
- 
+
 ### Designing the game
-<<<<<<< HEAD
-The first thing you have to do is create three files on your code editor and name them `index.html` for your HTML code and a `script.js` for your JavaScript code. I mostly used Bootstrap CDN for styling this game. You can add the Bootstrap CDN by adding the code below inside the `<head></head>` of your HTML file.
- 
-=======
 The first thing you have to do is to create two files on your code editor and name them `index.html` for your HTML code and a `script.js` for your JavaScript code. I mostly used Bootstrap CDN for styling this game. You can add the Bootstrap CDN by adding the code below inside the `<head></head>` of your HTML file.
 
->>>>>>> 54616af9
 ```html
 <link rel="stylesheet" href="https://stackpath.bootstrapcdn.com/bootstrap/4.4.1/css/bootstrap.min.css">
 ```
- 
+
 Below is the entire HTML code. The images used in this project can be found in my [Github repo](https://github.com/Nomzy-kush/Hangman-Game).
- 
+
 ```html
 <!DOCTYPE html>
 <html lang="en">
@@ -31,9 +21,9 @@
   <meta charset="UTF-8">
   <meta name="viewport" content="width=device-width, initial-scale=1.0">
   <meta http-equiv="X-UA-Compatible" content="ie=edge">
- 
+
   <link rel="stylesheet" href="https://stackpath.bootstrapcdn.com/bootstrap/4.4.1/css/bootstrap.min.css">
- 
+
   <title>Hangman Game with JavaScript</title>
 </head>
 <body>
@@ -48,16 +38,16 @@
     <button class="btn btn-info" onClick="reset()">Reset</button>
   </div>
 </div>
- 
+
 <script src='script.js'></script>
 </body>
 </html>
 ```
- 
+
 ### The Actual JavaScript
- 
+
 In your JavaScript file, you need to create an array containing all the words to be guessed inside the game. I used social media as my niche of words. You can use any one of your choices. Here's how it looks on your code.
- 
+
 ```javascript
 var socialMedia = [
   "whatsapp",
@@ -81,45 +71,41 @@
   "douyin"
 ]
 ```
- 
+
 These words are going to be randomized in the game.
- 
+
 Next, you have to define the IDs you created. Here is the code:
- 
+
 ```javascript
 let answer = '';
 let maxWrong = 6;
 let mistakes = 0;
 let guessed = [];
 ```
- 
+
 The `answer` id contains the correct word to be guessed. The `maxWrong` id contains the maximum number of times you can guess wrong. The `mistakes` id contains the number of times you have guessed wrong so far, while the `guessed` id contains the letters you will guess.
- 
+
 ### The game functions
 #### The randomWord() function
 This function will help to randomly pick any of the words you placed in your social media array, which now makes the game more interesting as you do not know what word you are guessing next. Here is how the code looks like:
- 
+
 ```javascript
 function randomWord() {
   answer = socialMedia[Math.floor(Math.random() * socialMedia.length)];
 }
-<<<<<<< HEAD
- 
-=======
-```
-
->>>>>>> 54616af9
+```
+
 Then you call the function by using the code below:
 
 ```javascript
 randomWord();
 ```
- 
+
 ### The generateButtons() function
 If you notice, there are alphabet buttons in our HTML. Without them, how are we supposed to guess the words?
- 
+
 Well, this function helps us generate those buttons. This is a better method of creating these buttons rather than creating 26 different button tags in the HTML file. It is a good representation of "don’t-repeat-yourself" coding technique. Here's the code:
- 
+
 ```javascript
 function generateButtons() {
   let buttonsHTML = 'abcdefghijklmnopqrstuvwxyz'.split('').map(letter =>
@@ -132,76 +118,58 @@
         ` + letter + `
       </button>
     `).join('');
- 
+
   document.getElementById('keyboard').innerHTML = buttonsHTML;
 }
 ```
- 
+
 In the code above, we defined all 26 letter buttons while styling them with Bootstrap. "letter" in the code represents each of the looped items in the array of alphabets that we just created in the variable. You then connect it to your HTML using the `document.getElementById('keyboard').innerHTML = buttonsHTML`. Remember, we defined the `keyboard` id in the HTML. Also, `.join('')` was added to eliminate the commas between the alphabet buttons.
- 
+
 Then you call the above function with the code below:
- 
+
 ```javascript
 generateButtons();
 ```
- 
+
 Here's what the game looks like at this point:
 ![the-game-buttons](/engineering-education/creating-a-hangman-game-with-vanilla-javascript/the-game-buttons.jpg)
-<<<<<<< HEAD
- 
-We will update the wrong guesses, i.e., setting the maximum number of wrong guesses a player can get per game. You can do that using the code below:
- 
-=======
 
 We will update the wrong guesses, that is, setting the maximum number of wrong guesses a player can get per game. You can do that using the code below:
 
->>>>>>> 54616af9
 ```javascript
 document.getElementById('maxWrong').innerHTML = maxWrong;
 ```
- 
+
 ### The guessedWord() function
 This function takes care of the word to be guessed. First, you have to define the `wordStatus` and render it `null` by default. Here is the code:
- 
+
 ```javascript
 let wordStatus = null;
 ```
- 
+
 This function helps to set each letter of the word to be guessed as underscores(' _ ') till they are guessed correctly. You then connect it to the HTML tag containing the `wordSpotlight` id.
- 
+
 Here's how the code will look like:
- 
+
 ```javascript
 function guessedWord() {
   wordStatus = answer.split('').map(letter => (guessed.indexOf(letter) >= 0 ? letter : " _ ")).join('');
- 
+
   document.getElementById('wordSpotlight').innerHTML = wordStatus;
 }
 ```
- 
+
 Then run the function using this line:
- 
+
 ```javascript
 guessedWord();
 ```
- 
+
 Here's how it looks like at this point:
 
 ![the-game-image](/engineering-education/creating-a-hangman-game-with-vanilla-javascript/the-game-image.jpg)
- 
+
 Now let’s actually guess the letters.
-<<<<<<< HEAD
- 
-Now let’s guess the letters.
- 
-### The handleGuess() function
-First, we are going to pass down a `chosenLetter`. This function handles the letters to be guessed and determines if the answer is true or false.
- 
-In the function, if the chosen letter does not exist, we go ahead and push `chosenLetter` into the array but if it does exist, do nothing.  Next, you run an `if` statement: `if (answer.indexOf(chosenLetter) >= 0)`. Meaning that if it exists, then run the `guessed()` function to update the letters.
- 
-Now we have to start incrementing the number of wrong guesses if the player gets it wrong.  We can do that by using the `elseif` statement inside this function and passing in the `answer.indexOf(chosenLetter) === -1`. This way the mistakes will be added by one.
- 
-=======
 
 ### The handleGuess() function
 First, we are going to pass down a `chosenLetter`. The `handleGuess()` function handles the letters to be guessed and determines if the answer is true or false.
@@ -210,14 +178,13 @@
 
 Now we have to start incrementing the number of wrong guesses if the player gets it wrong.  We can do that by using the `else if` statement inside this function and passing in the `answer.indexOf(chosenLetter) === -1`. This way the mistakes will be added by one.
 
->>>>>>> 54616af9
 Here’s how the code will look like:
- 
+
 ```javascript
 function handleGuess(chosenLetter) {
   guessed.indexOf(chosenLetter) === -1 ? guessed.push(chosenLetter) : null;
   document.getElementById(chosenLetter).setAttribute('disabled', true);
- 
+
   if (answer.indexOf(chosenLetter) >= 0) {
     guessedWord();
   } else if (answer.indexOf(chosenLetter) === -1) {
@@ -228,32 +195,23 @@
   }
 }
 ```
- 
+
 ### The updateMistakes() function
 You also have to run the `updateMistakes()` function so that it actually updates the number since we are not using any framework like ReactJS or the rest of them.  Here’s how it would look like in the code:
- 
+
 ```javascript
 function updateMistakes() {
   document.getElementById('mistakes').innerHTML = mistakes;
 }
 ```
- 
+
 Now, the number of wrong guesses will always keep updating by +1.
-<<<<<<< HEAD
- 
-The next thing to do now is to check for wins and losses so that the player does not just keep playing endlessly. To do that you run a `checkifGameWon()` in the `if` statement of the `handleGuess()` function and a `checkIfGameLost()` in the corresponding `elseif` statement.
- 
-### The checkIfGameWon() function
-We are going to start by creating an if statement for: If `wordStatus` is equal to the answer, then keyboard to print out “You won!!!”. Here is the code:
- 
-=======
 
 The next thing to do now is to check for wins and losses so that the player does not just keep playing endlessly. To do that you run a `checkifGameWon()` in the `if` statement of the `handleGuess()` function and a `checkIfGameLost()` in the corresponding `else if` statement.
 
 ### The checkIfGameWon() function
 We are going to start by creating an if statement for: if `wordStatus` is equal to the answer, then print out “You won!!!”. Here is the code:
 
->>>>>>> 54616af9
 ```javascript
 function checkIfGameWon() {
   if (wordStatus === answer) {
@@ -261,15 +219,10 @@
   }
 }
 ```
- 
+
 ### The checkIfGameLost() function
-<<<<<<< HEAD
-Here’s the code to check if the game lost.
- 
-=======
 Here’s the code to check if the player lost.
 
->>>>>>> 54616af9
 ```javascript
 function checkIfGameLost() {
   if (mistakes === maxWrong) {
@@ -278,82 +231,66 @@
   }
 }
 ```
- 
+
 In the code above, we set the game to print out “You lost!!!” when the player has reached the maximum number of wrong guesses. We also set the game to print out the correct answer too.
- 
+
 ### The reset() function
 In this function, we are going to set everything back to default.  Here is how it looks like:
- 
+
 ```javascript
 function reset() {
   mistakes = 0;
   guessed = [];
   document.getElementById('hangmanPic').src = 'images/0.jpg';
- 
+
   randomWord();
   guessedWord();
   updateMistakes();
   generateButtons();
 }
 ```
-<<<<<<< HEAD
- 
-### The updateHangmanPicture () function
-=======
 
 ### The updateHangmanPicture() function
->>>>>>> 54616af9
 First, we are going to run the `updateHangmanPicture();` in the `elseif` statement of the `handleGuess()` function so that the image updates every time the player gets a letter wrong. Then we create the updateHangmanPicture() function using the code below:
- 
+
 ```javascript
 function updateHangmanPicture() {
   document.getElementById('hangmanPic').src = 'images/' + mistakes + '.jpg';
 }
 ```
- 
+
 In the code above, we set the images to update each time the player gets an answer wrong continually. I named all six images (0-6).jpg, and we have a maximum number of 6 mistakes to be made. This now conveniently helps us set the pictures to update every time the player gets a letter wrong.
- 
+
 Lastly, we need to make the game accessible to players that wish to navigate with their keyboard. Firstly, you need to define the alphabet keys on your keyboard using the code below:
- 
+
 ```javascript
 let alphabets=["a","b","c","d","e","f","g","h","i","j","k","l","m","n","o","p","q","r","s","t","u","v","w","x","y","z"];
 ```
- 
+
 Next, you need to create a function that will link these keys on your keyboard to the game and make them appear as valid guesses as they are clicked by using `document.onkeypress`. Here is the code:
- 
+
 ```javascript
 document.onkeypress = function (e) {
   e = e || window.event;
   var charCode = e.charCode || e.keyCode,
       character = String.fromCharCode(charCode);
- 
+
   if (alphabets.includes(character))
   handleGuess(character);
 };
 ```
-<<<<<<< HEAD
- 
-The code above says, “in the event of a key being pressed, handle it as a guess in the game.”
- 
-=======
 
 The code above translates to: “in the event of a key being pressed, handle it as a guess in the game.”
 
->>>>>>> 54616af9
 Below is a video of the game in action with both the mouse and keyboard in use:
- 
+
 <iframe width="478" height="269" src="https://www.youtube.com/embed/WBThhqHnn2I" title="YouTube video player" frameborder="0" allow="accelerometer; autoplay; clipboard-write; encrypted-media; gyroscope; picture-in-picture" allowfullscreen></iframe>
- 
+
 ### Conclusion
-<<<<<<< HEAD
-We made use of vanilla JavaScript and Bootstrap CDN to organize our code. We also used the `onkeypress` event to make the game accessible to players who wish to use their keyboards.
- 
-=======
 We made use of vanilla JavaScript and Bootstrap CDN to build a Hangman game. We also used the `onkeypress` event to make the game accessible to players who wish to use their keyboards.
 
->>>>>>> 54616af9
 With that, you have a fully interactive Hangman game. You can also add other features to the game if you wish to.
- 
+
 The source code of our application is available on [Github](https://github.com/Nomzy-kush/Hangman-Game).
- 
+
 Happy coding!