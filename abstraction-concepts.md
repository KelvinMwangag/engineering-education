---
layout: engineering-education
status: publish
published: true
title: Understanding Abstraction in Python, Part 1
description: An introduction to abstraction in Python through the concepts of parameters, scoping, and recursion.
author: Sophia Raji
date: 2020-04-16T00:00:00-07:00
topics: [languages]
excerpt_separator: <!--more-->
images:

  - url: /assets/images/education/python-image.jpg
    alt: python ball hiding
---
Abstraction is the art of hiding unnecessary details. It is a fundamental object-oriented programming concept which allows us to only show relevant features of an object and conceal the rest. In doing so, we make our programs more abstract and don't do unnecessary work. We achieve this in Python through the use of classes and interfaces, which we'll discuss in Part 2 of this series, after reviewing some important fundamentals.
<!--more-->

### Parameters

<<<<<<< HEAD
Parameters are the variables that are set when a function is called. We refer to formal parameters as those we write after the function name in `def` statements, whereas actual parameters (also known as arguments) are the values we supply when *calling* the function.

It is important to distinguish between mutable and immutable data structures. Mutable data structures, such as a list, can change parameters; whereas strings, numbers, and tuples are immutable, meaning that you can't modify them, but rather only replace them with new values.
=======
Generally, people use the terms parameters and arguments interchangeably. However, parameters are the variables listed inside the parentheses in a function definition. The actual values those parameters contain are called arguments.

It is important to distinguish between mutable and immutable data structures. Mutable data structures, such as a list, can change parameters; whereas strings, numbers, and tuples are immutable, meaning that you can't modify them. Instead, when an immutable data structure is assigned a new value (such as a string), it's actually creating a new object in a new memory location.
>>>>>>> 3c7cbef6

One convenient way of removing complexity through abstraction is using functions to initialize a data structure.

#### Example: Initializing a Simple Data Structure:

```Python shell
def init(data):
		data['full_name'] = {}
		data['phone'] = {}
		data['addr'] = {}
		data['email'] = {}
```

By moving the initialization statements inside a function, we make the code more readable and loosely coupled:

```python shell
>>> customers = {}
>>> init(customers)
>>> customers
{'first': {}, 'last': {}, 'phone': {}, 'addr': {}}
```

In addition, there are two kinds of parameters: positional and keyword parameters. Positional parameters are simply those whose positions are important. The order may vary when using a dictionary, as keys themselves don't have a specific order. So, using the Python module `OrderedDict` is useful in these cases.

Parameters are kept in a local scope, which brings us to another fundamental concept: scoping.

### Scoping

In Python, a namespace is a mapping of names to objects. A scope is the textual place where a namespace is accessible. Think of namespaces as a way of safely organizing your variables and preventing collision, and scoping as a concept tied to the lifetime of a variable.

Variables defined inside a function (also called function or method scope) are local variables and generally life for the life of the function. They are in the local scope and can only be accessed inside that function. Variables defined outside of functions are global variables and are accessible everywhere. These live for the lifetime of the compilation unit.

NOTE: Python does not have block level scope as do some other languages like Java or C#. All local variables are assigned to the function scope.

In addition to the global scope, each function call creates a new scope. In Python, functions can rebind a variable locally, but if you declare the same variable in the global namespace, this doesn't affect its value in the outer scope. In other words, you will have no problem accessing a global variable inside a function, but assigning a value to a variable inside a function automatically makes it local.

If a local variable or parameter has the same name as a global variable you are trying to access, the global variable will be shadowed by the local one. In this case, you can use the function `globals` (returns a dictionary of global variables) to gain access to the global variable.

#### Example: Preventing Shadowing using Globals

```Python shell
>>> def join(parameter):
... 		print(parameter + globals()['parameter'])
...
>>> parameter = 'flower'
>>> combine('Sun')
Sunflower
```
***Nested scopes***, also known as ***closures***, refer to putting one function inside another. The outer function returns the inner one, though the function itself is only _returned_, not called. The returned function carries the environment and associated local variables with it. Closures enable data privacy, as the enclosed variables are only in scope in the outer function. They can also be replaced with an object implementing a specific interface, which results in more brevity.

### Recursion

A recursion is simply a function calling itself. A loop beginning with `while True` and containing no `break` or `return statements` will lead to infinite recursion. While this should theoretically run forever, every time the function is called, it takes up memory space. So, after a while there is no more room, and the program ends with `maximum recursion depth exceeded`.

For a recursive function to be useful, it consists of two parts:
1. **Base case**: solving the smallest possible problem and returning a value directly
2. **Recursive case**: one or more recursive calls on smaller parts of the problem

Next, we will look at an example for calculating powers with and without recursion.

#### Example: Powers
Calculating powers like the built-in function `pow` (operator)

**Non-recursive way of writing a power function (using a loop)**:

```python shell
def power(x, n):
		result = 1
		for i in range(n):
				result *= x
		return result
```

Raising x to the power of n is equivalent to multiplying a number times itself n-1 times. So, power(2, 3) is 2 multiplied with itself twice (2 x 2 x 2 = 8)

**Recursive way of writing a power function**:

```python shell
def power(x, n):
		if n == 0:
				return 1
		else:
				return x * power(x, n - 1)
```

 **Base case**: power(x, 0) = 1 for all numbers x

 **Recursive case**: power(x, n) for n > 0 is the product of x and power(x, n-1)

While we could solve these problems using loops, recursion is often times more readable and can even reduce time complexity with proper memorization (saving the value of results used in later calculations).

We have seen how parameters, scoping, and recursion are the foundations for using abstraction effectively. In Part 2, we'll discuss how we can build on this foundation to design large functional units with classes and interfaces.

---

#### About the Author
<img style="float: left; padding-right: 5%; margin-bottom: 10px; width:30%;" src="/assets/images/education/authors/sophia-raji.jpg">Sophia R. is a junior in computer science at Columbia University. She takes particular interest in full-stack web development and Bitcoin programming. When she is not working on side projects, she teaches coding to middle school and high school students and writes a satire website.<|MERGE_RESOLUTION|>--- conflicted
+++ resolved
@@ -17,16 +17,9 @@
 <!--more-->
 
 ### Parameters
-
-<<<<<<< HEAD
 Parameters are the variables that are set when a function is called. We refer to formal parameters as those we write after the function name in `def` statements, whereas actual parameters (also known as arguments) are the values we supply when *calling* the function.
 
 It is important to distinguish between mutable and immutable data structures. Mutable data structures, such as a list, can change parameters; whereas strings, numbers, and tuples are immutable, meaning that you can't modify them, but rather only replace them with new values.
-=======
-Generally, people use the terms parameters and arguments interchangeably. However, parameters are the variables listed inside the parentheses in a function definition. The actual values those parameters contain are called arguments.
-
-It is important to distinguish between mutable and immutable data structures. Mutable data structures, such as a list, can change parameters; whereas strings, numbers, and tuples are immutable, meaning that you can't modify them. Instead, when an immutable data structure is assigned a new value (such as a string), it's actually creating a new object in a new memory location.
->>>>>>> 3c7cbef6
 
 One convenient way of removing complexity through abstraction is using functions to initialize a data structure.
 
