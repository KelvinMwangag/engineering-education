--- conflicted
+++ resolved
@@ -23,12 +23,9 @@
 |  Mike Barasa | [EngEd Author Page](https://www.section.io/engineering-education/authors/michael-barasa/) | [GitHub Profile](https://github.com/WanjaMIKE) | - Kotlin - JavaScript - PHP - Java - Dart - Flutter/React/Node/Vue/Laravel|
 |  Willies Ogola | [EngEd Author Page](https://www.section.io/engineering-education/authors/willies-ogola/) | [GitHub Profile](https://github.com/Bayler) | - Artificial Intelligence - Machine Learning - Blockchain - Telecommunication & Networking - Internet of Things - Programming Languages (Python, C, JavaScript)|
 |  Dawe Daniel| [EngEd Author Page](https://www.section.io/engineering-education/authors/dawe-daniel/) | [GitHub Profile](https://github.com/Dawe-7) | - Android development (Java) - Networking - CCNA - Programming Languages (C++, C)|
-<<<<<<< HEAD
 |  Mercy Meave| [EngEd Author Page](https://www.section.io/engineering-education/authors/mercy-meave/) | [GitHub Profile](https://github.com/mercymeave) | - Fullstack web development(Node, React, Django) - Cloud -Machine Leaning -Languages(Javascript, Python, C++)|
-=======
 |  Eric Gacoki | [EngEd Author Page](https://www.section.io/engineering-education/authors/eric-gacoki/) | [GitHub Profile](https://github.com/Ericgacoki) | - Android development (Kotlin) - JavaScript - Python - Networking |
 
->>>>>>> 2c749608
 |  - |  - |  - | -|
 |  - |  - |  - | -|
 |  - |  - |  - | -|
