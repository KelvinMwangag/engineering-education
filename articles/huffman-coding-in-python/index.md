--- conflicted
+++ resolved
@@ -32,12 +32,8 @@
 To construct an optimal tree, we use a greedy algorithm. Huffman encoding trees return the minimum length character encodings used in data compression. The nodes in the tree represent the frequency of a character's occurrence. The root node represents the length of the string, and traversing the tree gives us the character-specific encodings. Once the tree is constructed, traversing the tree gives us the respective codes for each symbol.
 
 The optimal tree upon completion is given in the image below:
-<<<<<<< HEAD
 ![optimal Tree](optimaltree.jpg)
 *[Image Source](https://massivealgorithms.blogspot.com/2014/06/greedy-algorithms-set-3-huffman-coding.html)* 
-=======
-![optimal Tree](/engineering-education/huffman-coding-python/optimaltree.jpg)
->>>>>>> 90ced114
 
 We will develop and implement a program that implements Huffman coding in the next section.  
 
