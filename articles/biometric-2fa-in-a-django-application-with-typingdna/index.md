# Biometric 2FA in a Django Application with TypingDNA

Have you ever wanted to implement biometric two-factor authentication in your Django web application? If your answer is yes then this article is just what you need to get started.

TypingDNA is a two-factor authentication API that easily helps to integrate biometrics authentication to secure user accounts on your website using powerful typing analysis. TypingDNA typically helps you learn a user’s typing pattern and match them, then use it to further authenticate users after login. This double user verification is what is known as a “two-factor authentication”.

This article shows a step-by-step guide to integrating TypingDNA services into a Django web application. To learn more visit their official website <https://www.typingdna.com>

# Signing Up with TypingDNA

<<<<<<< HEAD
To get started we need to create an account on their website at <https://www.typingdna.com/clients/signup>. After we have finished creating and setting up our account, we should see a page like the one in the image below. Copy your `api_key` and `secret_key` and store them somewhere they are safe and easily retrievable.
=======
To get started, we need to create an account on their website at <https://www.typingdna.com/clients/signup>. After we have finished creating and setting up our account, we should see a page like the one in the image below. Copy your `api_key` and `secret_key` and store them somewhere they are safe and easily retrievable. 
>>>>>>> 09f46164

# Building Our Django Application

## Prerequisites

From this point onwards, to follow this step by step guide on building a video player application with Django, you need to have the following installed:


* Python 3.7 or >3.7,
* Django

## Cloning the Project

To build our Django application, we need to build the frontend and the backend of our video player application. We already have the video application pre-built for us so we can focus mainly on integrating biometrics with TypingDNA. You can clone the [Github](https://github.com/Nomzy-kush/mine.git) repo and run the application with the commands below:

```

git clone https://github.com/Nomzy-kush/mine.git

cd typingdnavideoplayer

```

The structure of our project should be similar to the one in the image below.

![project-structure](/engineering-education/new-folder-name/project_structure.png)

We now need to install the `requests` module required by our project to interact with typingdna and the Django framework. Type the command below in your terminal.

```

pip install requests

pip install django

```

Finally, let's run our application to make sure it’s working. Type the below command in your terminal.

```

python manage.py runserver

```

![application-running](/engineering-education/new-folder-name/application-running.png)

After typing the command, we should get a result similar to the one in the image above. We can now visit our site on the localhost at <http://127.0.0.1:8000/>.

![sign-in-page](/engineering-education/new-folder-name/sign-in-page.png)

# Getting the TypingDNA Library

After running our Django application we cloned above, we need to download the TypingDNA javascript files required to implement the two-factor authentication in our application. You can download the file from [Github](https://github.com/TypingDNA/TypingDnaRecorder-JavaScript/blob/master/typingdna.js), or <https://typingdna.com/scripts/typingdna.js> or <https://api.typingdna.com/scripts/typingdna.js>.

After downloading the javascript files, open the `App` folder and place the `typingdna.js` file in the static folder. We also need to download and import the TypingDNA `Autocomplete Disabler` and `Typing Visualizer` files. These files will allow users to see that their typing pattern is being recorded as they enter the required text. Download the `autocomplete-disabler.js` and `typing-visualizer.js` from this repo <https://github.com/TypingDNA/autocomplete-disabler> and store them in the `static` folder of our Django application. Our project structure should be similar to the image below.

![project-structure](/engineering-education/new-folder-name/project-structure.png)

After downloading and placing our files in the right directories, we need to modify our models for the `Video` table so we can only display videos added by a particular user. To do this, update the `models.py` file with the code below:

```python

from django.db import models

from django.shortcuts import reverse

from django.contrib.auth.models import User

# Create your models here.

class Video(models.Model):

 title= models.TextField()

 summary= models.TextField()

 image= models.ImageField()

 file = models.FileField(blank=True,null=True)

 link = models.CharField(max_length=200,blank=True,null=True)

 user=models.ForeignKey(User, null=True,blank=True, on_delete=models.CASCADE)

 slug = models.SlugField()

 paginate_by = 2

 def __str__(self):

 return self.title

 def get_absolute_url(self):

 return reverse("App:details", kwargs={

 'slug': self.slug

 })

```

Next, we need to create a `UserProfile` table in our database which will contain extra details for users needed for TypingDNA authentication. Update the `models.py` file with the code below:

```python

from django.db import models

from django.shortcuts import reverse

from django.contrib.auth.models import User

# Create your models here.

class Video(models.Model):

 title= models.TextField()

 summary= models.TextField()

 image= models.ImageField()

 file = models.FileField(blank=True,null=True)

 link = models.CharField(max_length=200,blank=True,null=True)

 user=models.ForeignKey(User, null=True,blank=True, on_delete=models.CASCADE)

 slug = models.SlugField()

 paginate_by = 2

 def __str__(self):

 return self.title

 def get_absolute_url(self):

 return reverse("App:details", kwargs={

 'slug': self.slug

 })

class UserProfile(models.Model):

 user = models.OneToOneField(User, related_name="profile", on_delete=models.CASCADE)

 private_key = models.TextField()

```

After updating the `models.py` file with the code above, we need to run migrations for the database. We can do this by typing the commands below in our terminal at the project’s root directory.

```

python manage.py makemigrations

python manage.py migrate

```

We should see the results below if our migrations ran successfully.

![migrations](/engineering-education/new-folder-name/migrations.png)

Let’s edit the `videos` view in the views.py` file with the following code to render only a particular user’s videos in the frontend.

```python

def videos(request):

 paginator= Paginator(Video.objects.filter(user=request.user),2)

 page_number = request.GET.get('page')

 page_obj = paginator.get_page(page_number)

 context={"page_obj":page_obj}

 return render(request,"videos.html",context)

```

Also we need to update the `register` to create new `UserProfile` objects for every registered user. To do this, update the `register` view by entering code below after the line with`user.save`:

```python

userprofile=UserProfile.objects.create(user=user)

userprofile.save()

```

# The TypingDNA Check User Endpoint

![check-user-endpoint](/engineering-education/new-folder-name/check-user-endpoint.png)

The TypingDNA API [Check User](https://api.typingdna.com/index.html%23api-API_Services-Standard_APIs-GetUser) endpoint helps us to check if a user exists then checks the number of saved typing patterns they have. If the user has saved typing patterns then verification can be done. It is recommended to save at least two typing patterns to perform accurate authentications.

For the `login` view in our `views.py` file, we need to create a variable in our session to check whether the current user session has been verified by TypingDNA or not. Update your `login` view with the code below:

```python

def login(request):

 if request.method == 'POST':

 username = request.POST.get('username')

 password = request.POST.get('password')

 user = auth.authenticate(username=username, password=password)

 if user is not None:

 auth.login(request, user)

 if 'user' in request.session:

 return redirect("App:videos")

 else:

 return redirect("App:verify")

 else:

 context={"message":"Invalid login credentials"}

 return render(request,"login.html",context)

 else:

 return render(request,"login.html")

```

# Enrolling Users Typing Patterns

## The Enrollment Page

The enrollment page allows users to register their typing patterns to TypingDNA for future authentication. We will be building the HTML page needed to implement this functionality. As seen in the project we cloned, we already have the `enroll.html` file created already. Update the `enroll.html` file in the templates folder with the code below:

```html

{% load static %}

<link href="//maxcdn.bootstrapcdn.com/bootstrap/4.0.0/css/bootstrap.min.css" rel="stylesheet" id="bootstrap-css">

<script src="//maxcdn.bootstrapcdn.com/bootstrap/4.0.0/js/bootstrap.min.js"></script>

<script src="//cdnjs.cloudflare.com/ajax/libs/jquery/3.2.1/jquery.min.js"></script>

<style>

 body {

background-color: #b2beb5

}

</style>

<div class="container">

 <div class="row justify-content-center align-items-center" style="height:100vh">

 <div class="col-4">

 <div class="card">

 <center><h2>Setup TypingDNA 2FA on your Video Player</h2></center>

 <br>

 <div class="card-body">

 {% if messages %}

 {% for message in messages %}

 <div class="alert alert-danger" role="alert">

 {{message}}

 </div>

 {% endfor %}

 {% endif %}

 <div id="failed-auth" class="alert alert-danger" role="alert" style="display: none">

 <strong>You have not completed your authentication, please type the text above</strong>

 </div>

 <form method="POST">

 {% csrf_token %}

 <div class="form-group">

 <p class="mb-0" style="color:red;"><strong>"I am authenticated by the way I type"</strong></p>

 <br>

 <input type="text" class="form-control disable-autocomplete" id="auth-text" name="type" placeholder="enter text seen above">

 </div>

 <input type="hidden" id="tp" name="tp">

 <button class="btn btn-primary" type="button" class="btn btn-success" onclick="startAuthentication()">Start Authentication</button>

 </form>

 </div>

 </div>

 </div>

 </div>

 </div>

<script src="{% static 'typingdna.js' %}">

 </script>

 <script src="{% static 'autocomplete-disabler.js' %}">

 </script>

 <script src="{% static 'typing-visualizer.js' %}">

 </script>

```

In the HTML code above, you would notice that at the end of our file we imported the `typingdna.js`, `autocomplete-disabler.js`, and `typing-visualizer.js` files we downloaded earlier. With jinja tags, we rendered messages passed from the backend in our frontend. TypingDNA visualizer only captures input elements with the `disable-autocomplete` class attribute which is why we added it to our `input` HTML tags above.

## Submitting Typing Patterns To TypingDNA

After creating the enrollment page above, we need to send the collated typing patterns to TypingDNA to be recorded. To do this we need to integrate the TypingDNA recorder and visualizer into the enroll page so we can enroll our users. Create an instance of the TypingDNA and AutocompleteDIsabler classes so that the users typing patterns are recorded as soon as he/she starts typing.

Add the code below right after where we imported TypingDNA in the `enroll.html` page.

```html

<script>

 var typingdna = new TypingDNA();

 var auto_complete_disabler = new AutocompleteDisabler({

 showTypingVisualizer: true,

 showTDNALogo: true

 });

</script>

```

![autocomplete-disabler](/engineering-education/new-folder-name/autocomplete-disabler.png)

Next, create a variable to store the captured typing patterns of our users and a function named `beginAuthentication` which will be triggered by the users when they enter the auth text.

```html

 <script>

 var typingdna = new TypingDNA();

 var auto_complete_disabler = new AutocompleteDisabler({

 showTypingVisualizer: true,

 showTDNALogo: true

 });

 var typing_patterns = [];

 function beginAuthentication() {

 document.getElementById("failed-auth").style.display = "none";

 document.getElementById("auth-text").value = "";

 TypingDNA.stop();

 let typing_pattern = tdna.getTypingPattern({

 type: 1,

 text: "I am authenticated by the way I type"

 });

 if (typing_pattern == null) {

 document.getElementById("failed-auth").style.display = "block";

 } else {

 typing_patterns.push(typing_pattern);

 if (typing_patterns.length == 3) {

 let tp = typing_patterns[0] + ";" + typing_patterns[1] + ";" + typing_patterns[2];

 document.getElementById("tp").value = tp;

 document.forms[0].submit();

 } else {

 alert("Successfully logged typing pattern, please type the text again to improve accuracy");

 }

 }

 TypingDNA.reset();

 TypingDNA.start();

 }

</script>

```

In the code above, we called the`beginAuthentication` function to stop recording the user’s keystrokes by calling the `TypingDNA.stop()`. This allows the current typing pattern to be recorded so they can be analyzed.

We then proceeded to capture the user’s typing pattern recorded using the `sametext` capture method provided by TypingDNA. There are other TypingDNA methods you can explore on their official docs here [https://api.typingdna.com/#api-capture-methods](https://api.typingdna.com/%23api-capture-methods).

After capturing the user’s typing pattern, we went ahead to verify if the typing pattern was captured successfully. If capturing was successful, we store the typing patterns in the `typing_patterns` variable we created earlier. However, if capturing was not successful, we go ahead to display an error message reflected from TypingDNA.

According to the TypingDNA documentation, to ensure accurate authentications the user is required to enroll his/her typing patterns at least three (3) times. To achieve this, we check if the user enrolled all three times before submitting the form. If the user hasn’t satisfied the three enrollments, we just store the current pattern and restart enrollment using the TypingDNA `TypingDNA.reset()` method and `TypingDNA.start()` method to start the recorder again while keeping track of the number of enrollments the user has done. TypingDNA requires that all typing patterns sent should be concatenated into one (1) string separated by semicolons.

![enrollment-page](/engineering-education/new-folder-name/enrollment-page.png)

# Saving Recorded Typing Patterns

TypingDNA needs to analyze the recorded typing patterns and use them for authenticating users. For this to be possible, we need to save the recorded typing patterns to our database. We then make use of the TypingDNA [”auto” endpoint](https://api.typingdna.com/%23api-API_Services-Standard_APIs-auto) which helps TypingDNA API to submit and save captured typing patterns.

## The TypingDNA Auto Endpoint

 Let’s now talk about how the [”auto” endpoint](https://api.typingdna.com/%23api-API_Services-Standard_APIs-auto) works. The [”auto” endpoint](https://api.typingdna.com/%23api-API_Services-Standard_APIs-auto) enrolls each of the first three patterns captured for the current user using the user’s ID. After enrolling the first three patterns, every other pattern received is used for authentication.

## Building our Helper Library

For our Django app to interact with the TypingDNA API, we need to create a helper library to simplify things for us. Create a new file named `typingdnahelper.py` in your `App` folder and save the following code in it:

```Python

import base64

import hashlib

import requests

class TypingDNA:

 def __init__(self, apiKey, apiSecret):

 self.apiKey = apiKey

 self.apiSecret = apiSecret

 self.base_url = "https://api.typingdna.com"

 authstring = f"{apiKey}:{apiSecret}"

 self.headers = {

 "Authorization": "Basic " + base64.encodebytes(authstring.encode()).decode().replace("\n", ""),

 "Content-Type": "application/x-www-form-urlencoded"

 }

 def auto(self, id, tp, custom_field=None):

 url = f"{self.base_url}/auto/{id}"

 data = {

 "tp": tp,

 "custom_field": custom_field

 }

 return requests.post(url, headers=self.headers, data=data)

 def check_user(self, id, user_type=None, text_id=None, custom_field=None):

 url = f"{self.base_url}/user/{id}"

 params = {

 "type": user_type,

 "text_id": text_id,

 "custom_field": custom_field

 }

 return requests.get(url, headers=self.headers, params=params)

 def hash_text(self, text):

 return hashlib.sha1((text + text[::-1]).encode()).hexdigest()

```

TypingDNA requires a user ID to save typing patterns to a user, so we created a `hash_text` method to hash the user’s ID before sending.

## Saving Users Typing Patterns

After building our helper library, we can start saving our users’ typing patterns in our accounts for future matching. Lets first import the helper library class into our Django application and create an instance of our helper class by supplying the `apiKey` and `apiSecret` we saved from our TypingDNA dashboard earlier.

```Python

from . typingdnahelper import TypingDNA

tdna = TypingDNA("apiKey", "apiSecret")

```

Our `views.py` file libraries importation should look like the image below:

![import](/engineering-education/new-folder-name/import.png)

We want to update our `enroll` view to save the typing patterns we received in our dashboard. Update the `enroll` view with the code below:

```python

def enroll(request):

 if request.method=="POST":

 tp = request.POST.get("tp")

 username = request.session["reg_user"]["username"]

 r = tdna.auto(tdna.hash_text(username), tp)

 if r.status_code == 200:

 user=UserProfile.objects.get(user=User.objects.get(username=username))

 user.typingdna_secured=True

 user.save()

 request.session["typingdna_auth"] = True

 messages.add_message(request, messages.INFO,"You have successfully registered TypingDNA 2FA", "success")

 return redirect("App:videos")

 else:

 messages.add_message(request, messages.INFO,r.json()["message"], "danger")

 return redirect("App:enroll")

 return render(request,"enroll.html")

```

In the code above, we collected the typing pattern enrolled by the user and stored in the `tp` variable. We then requested the `auto` endpoint of the TypingDNA API to verify if the typing pattern provided matches the typing patterns enrolled for that user . We then checked if the status code of the request was successful (status code 200). If this was the case, we would update the user data in our database to indicate they have been enrolled. Then we will mark the current logged-in session as authenticated with `session["typingdna_auth"] = True` then redirect the user to their dashboard. However, if the authentication was unsuccessful (due to an error from TypingDNA) we will prompt the error message to the user and let them retry the enrollment process.

After successfully enrolling to TypingDNA, we should be redirected to a page similar to the one in the image below:

![dashboard](/engineering-education/new-folder-name/dashboard.png)

# Authenticating New Users with TypingDNA

## Building Our Login Logic

After registering and enrolling our typing patterns with TypingDNA, we can now login and implement our two-factor authentication.

![login](/engineering-education/new-folder-name/login.png)

In the image above, our `login` view checks if the user is set in session. If the user is set then the user is redirected to view all videos page. However, if the user is not set in the session, then the user is redirected to verify his/her 2FA with their typing pattern.

## Building The Verify Page

We want to build our verification HTML page where we will verify user identities using TypingDNA biometrics. We will also create a fall-back verification page where users can verify. Lets update our `verify.html` file as seen in the code below:

```html

{% load static %}

<link href="//maxcdn.bootstrapcdn.com/bootstrap/4.0.0/css/bootstrap.min.css" rel="stylesheet" id="bootstrap-css">

<script src="//maxcdn.bootstrapcdn.com/bootstrap/4.0.0/js/bootstrap.min.js"></script>

<script src="//cdnjs.cloudflare.com/ajax/libs/jquery/3.2.1/jquery.min.js"></script>

<style>

 body {

background-color: #b2beb5

}

</style>

<div class="container">

 <div class="row justify-content-center align-items-center" style="height:100vh">

 <div class="col-4">

 <div class="card">

 <center><h2>2FA Verify Your Typing Style</h2></center>

 {% if messages %}

 {% for message in messages %}

 <div class="alert alert-danger" role="alert">

 {{message}}

 </div>

 {% endfor %}

 {% endif %}

 <div id="failed-auth" class="alert alert-danger" role="alert" style="display: none">

 <strong>You have not completed your authentication, please type the text above</strong>

 </div>

 <div class="card-body">

 <form method="POST">

 {% csrf_token %}

 <div class="form-group">

 <p class="mb-0" style="color:red;"><strong>"I am authenticated by the way I type"</strong></p>

 <br>

 <input type="text" class="form-control disable-autocomplete" id="auth-text" name="type" placeholder="enter text seen above">

 </div>

 <input type="hidden" id="tp" name="tp">

 <button class="btn btn-primary" type="button" class="btn btn-success" onclick="startAuthentication()">Start Authentication</button>

 </form>

 <p class="mb-0" style="color:blue;"><strong>Can't verify?<a href="verify-email"> Try verifying with your email</a></strong></p>

 </div>

 </div>

 </div>

 </div>

 </div>

 <script src="{% static 'typingdna.js' %}">

 </script>

 <script src="{% static 'autocomplete-disabler.js' %}">

 </script>

 <script src="{% static 'typing-visualizer.js' %}">

 </script>

```

![verify-page](/engineering-education/new-folder-name/verify-page.png)

This page is where users will be authenticated with their pre-registered typing patterns.

 We will now be importing. We also imported the `typingdna.js`, `autocomplete-disabler.js` and `typing-visualizer.js` files we downloaded earlier in our enrollment page.

## Verifying With TypingDNA

After preparing our `verify.html` page, to start verifying typing patterns we need to make use of the TypingDNA recorder which will help us to record typing patterns and match them . You can read more about recording typing patterns [here](https://www.typingdna.com/docs/how-to-record-typing-patterns.html).

 First, we will create two variables; `typingdna` and `auto_complete_dIsabler` which are instances of the TypingDNA and AutocompleteDisabler classes. This will ensure that as soon as the user starts typing, he/she starts being recorded (as a history of keystroke events).

We also called the`beginAuthentication` function which told TypingDNA to stop recording the user’s keystrokes using the `TypingDNA.stop()` method so they can be analyzed.

Add the code below right after the TypingDNA importation in the `enroll.html` page.

```html

<script>

 var typingdna = new TypingDNA();

 var auto_complete_disabler = new AutocompleteDisabler({

 showTypingVisualizer: true,

 showTDNALogo: true

 });

 function beginAuthentication() {

 document.getElementById("failed-auth").style.display = "none";

 document.getElementById("auth-text").value = "";

 TypingDNA.stop();

 let typing_pattern = typingdna.getTypingPattern({

 type: 1,

 text: "I am authenticated by the way I type"

 });

 if (typing_pattern == null) {

 document.getElementById("failed-auth").style.display = "block";

 TypingDNA.reset();

 TypingDNA.start();

 } else {

 document.getElementById("tp").value = typing_pattern;

 document.forms[0].submit();

 }

 }

</script>

```

Next, we captured the user typing pattern with the `sametext` TypingDNA capture method.

When the user’s typing pattern has been captured, we check if the capturing was successful. If it was unsuccessful, we display an error message, but if capturing was successful we submit the form and send the recorded typing pattern for verification.

Then, we will update our `verify` view to capture and verify the submitted user typing pattern with the `auto` endpoint in the TypingDNA API.

```Python

def verify(request):

 if request.method == "POST":

 tp = request.POST.get("tp")

 username = request.user.username

 r = tdna.auto(tdna.hash_text(username), tp)

 if r.status_code == 200:

 if r.json()["result"] == 1:

 request.session["typingdna_auth"] = True

 return redirect("App:videos")

 else:

 messages.add_message(request, messages.INFO,"You failed the TypingDNA verification check, please try again", "danger")

 return redirect("App:verify")

 else:

 messages.add_message(request, messages.INFO,r.json()["message"], "danger")

 return redirect("App:verify")

 return render(request,"verify.html")

 ```

In the python code above, we checked if the request sent from the frontend is a POST request. If this was the case, we proceed to collect the data in the POST request for `tp` which is the typing pattern recorded and setting `username` to the current user. In this project, we are making use of the username as the user ID which we will send to TypingDNA for verifications. We then make a request to the TypingDNA `auto` method while sending the user ID of the current user and the collected typing pattern `tp`. The `auto` method then returns a `status code 200` if the verification is successful, or returns an error message if verification is unsuccessful. If the verification is successful we set `typingdna_auth` in the session to True and redirect the user to the `videos` page. However, if verification is unsuccessful, we display an error message from the `auto` endpoint on the `veriy` page.

# Fall Back Verification Option

Supposing a user cannot make use of the TypingDNA verify page, we need to provide a fallback option for the user to secure logins. Earlier while signing up to TypingDNA, you would notice there was a third option to complete two-factor authentication with OTP in case the typing biometric verification fails. In this case we are using a magic link which will be sent to the user’s email which when clicked by the user automatically does the authentication required.

Create a new `verify-email.html` file in the templates folder and add the following HTML code.

```html

{% load static %}

<link href="//maxcdn.bootstrapcdn.com/bootstrap/4.0.0/css/bootstrap.min.css" rel="stylesheet" id="bootstrap-css">

<script src="//maxcdn.bootstrapcdn.com/bootstrap/4.0.0/js/bootstrap.min.js"></script>

<script src="//cdnjs.cloudflare.com/ajax/libs/jquery/3.2.1/jquery.min.js"></script>

<style>

 body {

background-color: #b2beb5

}

</style>

<div class="container">

 <div class="row justify-content-center align-items-center" style="height:100vh">

 <div class="col-4">

 <div class="card">

 <center><h2>Verify With Your Email</h2></center>

 {% if messages %}

 <div class="alert alert-danger" role="alert">

 {{messages}}

 </div>

 {% endif %}

 {% if error %}

 <div id="failed-auth" class="alert alert-danger" role="alert" style="display: none">

 <strong>Cannot verify with email!!</strong>

 </div>

 {% endif %}

 {% if messages %}

 {% else %}

 <div class="card-body">

 <form method="POST">

 {% csrf_token %}

 <div class="form-group">

 <center><p class="mb-0" style="color:green;"><strong>"Get a link in your Email"</strong></p></center>

 <br>

 <input type="hidden" name="verify_email" value="true" />

 </div>

 <center><button class="btn btn-primary" type="submit" >Send Link</button></center>

 </form>

 </div>

 {% endif %}

 </div>

 </div>

 </div>

 </div>

```

![email-verification](/engineering-education/new-folder-name/email-verification.png)

## Creating The Tokens File

We need to create a `tokens.py` file which we will use to generate the magic link for verification. Create a `tokens.py` file and add the following python code.

```python

from django.contrib.auth.tokens import PasswordResetTokenGenerator

from django.utils import six

class AccountActivationTokenGenerator(PasswordResetTokenGenerator):

 def _make_hash_value(self, user, timestamp):

 return (

 six.text_type(user.pk) + six.text_type(timestamp)

 )

account_activation_token = AccountActivationTokenGenerator()

```

## Creating The Activation Token Page

We need to create a `activation.html` file which we will use to display the link which we will be sent to the user. Create a `activation.html` file and add the following HTML code.

```html

{% autoescape off %}

Hi {{ user.username }},

Please click on the link below to verify your login:

http://{{ domain }}{% url 'App:activate' uidb64=uid token=token %}

{% endautoescape %}

```

## Building The Login Activation Logic

We will now be building our logic for how the activation token is generated and sent.

First we need to import the required modules and libraries required. Copy and paste the code below in your `views.py` file.

```python

from django.views.generic import View

from . tokens import account_activation_token

from django.contrib.sites.shortcuts import get_current_site

from django.template.loader import render_to_string

```

We need to now create the activation token each time the user requests on the `verify-emai` page. Normally we would send the activation link to the user’s email, but in this case we would simply just display the link in our console. However, if you want to send the activation link to the user’s email you will need to make use of Django’s SMTP module. You can learn more about it [here](https://docs.djangoproject.com/en/3.1/topics/email/).

Update your `verify_email function` in the `views.py` file with code below:

```python

def verify_email(request):

 if request.method=="POST":

 name=request.POST.get("verify_email")

 if name=="true":

 context={"messages":"A link has been sent to your email"}

 current_site = get_current_site(request)

 message = render_to_string('activation.html', {

 'user': request.user,

 'domain': current_site.domain,

 'uid': request.user.pk,

 'token': account_activation_token.make_token(request.user),

 })

 print(message)

 return render(request,"verify-email.html",context)

 else:

 context={"error":"true"}

 return render(request,"verify-email",context)

 return render(request,"verify-email.html")

```

In the code above, we checked if the request received from the frontend is a POST request. If this was the case, we proceed to collecting the data in the POST request for `name` and then checking if the value is “true”. If this is the case, we create a message using the `render_to_string` function to send the activation token and other data required to the `activation_email` page to be rendered for the user to see. We created the a token using the `make_token` method we imported from our `tokens.py` file which will make the token using the username of the user.

In the images below, the activation link was sent to the user and displayed in the console for the user to see.

![link-sent](/engineering-education/new-folder-name/link-sent.png)

![verification-token](/engineering-education/new-folder-name/verification-token.png)

## The Confirmation Page

Create a new file `confirm.html` and update the file with the following HTML code as seen below:

```html

{% load static %}

<center>{% if message %}

 <h2>{{message}}</h2>

{% endif %}

</center>

```

## Verifying The Activation Token

The activation token created for the user has to be verified after the user clicks on it. To do this, update your `views.py` file by placing the following python code after all imports at the beginning of the file.

```python

class ActivateAccount(View):

 def get(self, request, uidb64, token, *args, **kwargs):

 try:

 uid = uidb64

 user = User.objects.get(pk=uid)

 except (TypeError, ValueError, OverflowError, User.DoesNotExist):

 user = None

 if user is not None and account_activation_token.check_token(user, token):

 request.session["verify_email"]= True

 auth.login(request,user)

 return redirect('App:videos')

 else:

 context={"message":'The confirmation link was invalid, possibly because it has already been used.'}

 return render(request,'confirm.html',context)

```

In the code above, we created the `get` method which receives the activation token clicked and collects the data required for verification from it. We then create a `try-except` cache which checks if there are any errors in matching the `uid` passed with a user in the database. If there are no errors, the user is automatically logged in and the “verify_email” in the session is set to True. However, if there are any problems matching the `uid` with a user in the database, the user is set to “None” and the error message produced is sent to rendered in the `confirm.html` page.



Finally, we need create a new url to handle verifications with the activation token. Add the following code to our `urlpatterns` in the`urls.py` file to allow verification of activation token by the `ActivateAccount` class.

```python

path('activate/<uidb64>/<token>/', views.ActivateAccount.as_view(), name='activate')

```

The image below is a page showing the result of navigating to a wrong, used or timed-out activation token.

![invalid-token](/engineering-education/new-folder-name/invalid-token.png)

# Adding Videos To Database

For us to add videos to our database that we can play, we need to visit the admin page and login. Lets navigate to the admin page on <http://127.0.0.1:8000/admin> and login. After a successful login, click on the `+` button next to `Videos` to add a new video and provide the required details as seen in the image below.

![add-video](/engineering-education/new-folder-name/add-video.png)

After providing the details required for our video, we will click on save to save the video and return to the homepage. Go to the <http://127.0.0.1:8000/all-videos> page, you would notice we now have a new video added that can be played.

![added-video](/engineering-education/new-folder-name/added-video.png)

# Conclusion

While integrating TypingDNA with Django, we were able to implement two-factor authentication that uses biometrics in a Python web application with little to no effort. We also saw how easy it was to create and verify identities by analyzing user typing patterns using TypingDNA.

The source code of our application is available on [Github](https://github.com/Nomzy-kush/mine.git) . Trying out TypingDNA for biometric authentication was very interesting and I can’t wait to see the amazing things you build with it!

If you have any questions, don't hesitate to contact me on Twitter: [@DoroChurchill](https://twitter.com/DoroChurchill)<|MERGE_RESOLUTION|>--- conflicted
+++ resolved
@@ -8,11 +8,7 @@
 
 # Signing Up with TypingDNA
 
-<<<<<<< HEAD
-To get started we need to create an account on their website at <https://www.typingdna.com/clients/signup>. After we have finished creating and setting up our account, we should see a page like the one in the image below. Copy your `api_key` and `secret_key` and store them somewhere they are safe and easily retrievable.
-=======
-To get started, we need to create an account on their website at <https://www.typingdna.com/clients/signup>. After we have finished creating and setting up our account, we should see a page like the one in the image below. Copy your `api_key` and `secret_key` and store them somewhere they are safe and easily retrievable. 
->>>>>>> 09f46164
+To get started, we need to create an account on their website at <https://www.typingdna.com/clients/signup>. After we have finished creating and setting up our account, we should see a page like the one in the image below. Copy your `api_key` and `secret_key` and store them somewhere they are safe and easily retrievable.
 
 # Building Our Django Application
 
@@ -74,6 +70,7 @@
 
 After downloading and placing our files in the right directories, we need to modify our models for the `Video` table so we can only display videos added by a particular user. To do this, update the `models.py` file with the code below:
 
+
 ```python
 
 from django.db import models
@@ -84,40 +81,50 @@
 
 # Create your models here.
 
+
+
+
 class Video(models.Model):
 
- title= models.TextField()
-
- summary= models.TextField()
-
- image= models.ImageField()
-
- file = models.FileField(blank=True,null=True)
-
- link = models.CharField(max_length=200,blank=True,null=True)
-
- user=models.ForeignKey(User, null=True,blank=True, on_delete=models.CASCADE)
-
- slug = models.SlugField()
-
- paginate_by = 2
-
- def __str__(self):
-
- return self.title
-
- def get_absolute_url(self):
-
- return reverse("App:details", kwargs={
-
- 'slug': self.slug
-
- })
-
-```
+    title= models.TextField()
+
+    summary= models.TextField()
+
+    image= models.ImageField()
+
+    file = models.FileField(blank=True,null=True)
+
+    link = models.CharField(max_length=200,blank=True,null=True)
+
+    user=models.ForeignKey(User, null=True,blank=True, on_delete=models.CASCADE)
+
+    slug = models.SlugField()
+
+    paginate_by = 2
+
+
+    def __str__(self):
+
+        return self.title
+
+
+    def get_absolute_url(self):
+
+        return reverse("App:details", kwargs={
+
+            'slug': self.slug
+
+        })
+
+
+```
+
+
+
 
 Next, we need to create a `UserProfile` table in our database which will contain extra details for users needed for TypingDNA authentication. Update the `models.py` file with the code below:
 
+
 ```python
 
 from django.db import models
@@ -128,41 +135,49 @@
 
 # Create your models here.
 
+
+
+
 class Video(models.Model):
 
- title= models.TextField()
-
- summary= models.TextField()
-
- image= models.ImageField()
-
- file = models.FileField(blank=True,null=True)
-
- link = models.CharField(max_length=200,blank=True,null=True)
-
- user=models.ForeignKey(User, null=True,blank=True, on_delete=models.CASCADE)
-
- slug = models.SlugField()
-
- paginate_by = 2
-
- def __str__(self):
-
- return self.title
-
- def get_absolute_url(self):
-
- return reverse("App:details", kwargs={
-
- 'slug': self.slug
-
- })
+    title= models.TextField()
+
+    summary= models.TextField()
+
+    image= models.ImageField()
+
+    file = models.FileField(blank=True,null=True)
+
+    link = models.CharField(max_length=200,blank=True,null=True)
+
+    user=models.ForeignKey(User, null=True,blank=True, on_delete=models.CASCADE)
+
+    slug = models.SlugField()
+
+    paginate_by = 2
+
+
+    def __str__(self):
+
+        return self.title
+
+
+    def get_absolute_url(self):
+
+        return reverse("App:details", kwargs={
+
+            'slug': self.slug
+
+        })
+
 
 class UserProfile(models.Model):
 
- user = models.OneToOneField(User, related_name="profile", on_delete=models.CASCADE)
-
- private_key = models.TextField()
+    user = models.OneToOneField(User, related_name="profile", on_delete=models.CASCADE)
+
+    private_key = models.TextField()
+
+
 
 ```
 
@@ -182,22 +197,22 @@
 
 Let’s edit the `videos` view in the views.py` file with the following code to render only a particular user’s videos in the frontend.
 
+
 ```python
 
 def videos(request):
 
- paginator= Paginator(Video.objects.filter(user=request.user),2)
-
- page_number = request.GET.get('page')
-
- page_obj = paginator.get_page(page_number)
-
- context={"page_obj":page_obj}
-
- return render(request,"videos.html",context)
-
-```
-
+    paginator= Paginator(Video.objects.filter(user=request.user),2)
+
+    page_number = request.GET.get('page')
+
+    page_obj = paginator.get_page(page_number)
+
+    context={"page_obj":page_obj}
+
+    return render(request,"videos.html",context)
+
+```
 Also we need to update the `register` to create new `UserProfile` objects for every registered user. To do this, update the `register` view by entering code below after the line with`user.save`:
 
 ```python
@@ -207,7 +222,6 @@
 userprofile.save()
 
 ```
-
 # The TypingDNA Check User Endpoint
 
 ![check-user-endpoint](/engineering-education/new-folder-name/check-user-endpoint.png)
@@ -220,54 +234,56 @@
 
 def login(request):
 
- if request.method == 'POST':
-
- username = request.POST.get('username')
-
- password = request.POST.get('password')
-
- user = auth.authenticate(username=username, password=password)
-
- if user is not None:
-
- auth.login(request, user)
-
- if 'user' in request.session:
-
- return redirect("App:videos")
-
- else:
-
- return redirect("App:verify")
-
- else:
-
- context={"message":"Invalid login credentials"}
-
- return render(request,"login.html",context)
-
- else:
-
- return render(request,"login.html")
-
-```
-
+    if request.method == 'POST':
+
+        username = request.POST.get('username')
+
+        password = request.POST.get('password')
+
+        user = auth.authenticate(username=username, password=password)
+
+        if user is not None:
+
+            auth.login(request, user)
+
+            if 'user' in request.session:
+
+                return redirect("App:videos")
+
+            else:
+
+                return redirect("App:verify")
+
+        else:
+
+            context={"message":"Invalid login credentials"}
+
+            return render(request,"login.html",context)
+
+    else:
+
+        return render(request,"login.html")
+
+```
 # Enrolling Users Typing Patterns
 
 ## The Enrollment Page
 
 The enrollment page allows users to register their typing patterns to TypingDNA for future authentication. We will be building the HTML page needed to implement this functionality. As seen in the project we cloned, we already have the `enroll.html` file created already. Update the `enroll.html` file in the templates folder with the code below:
 
+
 ```html
 
 {% load static %}
 
+
 <link href="//maxcdn.bootstrapcdn.com/bootstrap/4.0.0/css/bootstrap.min.css" rel="stylesheet" id="bootstrap-css">
 
 <script src="//maxcdn.bootstrapcdn.com/bootstrap/4.0.0/js/bootstrap.min.js"></script>
 
 <script src="//cdnjs.cloudflare.com/ajax/libs/jquery/3.2.1/jquery.min.js"></script>
 
+
 <style>
 
  body {
@@ -280,82 +296,85 @@
 
 <div class="container">
 
- <div class="row justify-content-center align-items-center" style="height:100vh">
-
- <div class="col-4">
-
- <div class="card">
-
- <center><h2>Setup TypingDNA 2FA on your Video Player</h2></center>
-
- <br>
-
- <div class="card-body">
-
- {% if messages %}
-
- {% for message in messages %}
-
- <div class="alert alert-danger" role="alert">
-
- {{message}}
-
- </div>
-
- {% endfor %}
-
- {% endif %}
-
- <div id="failed-auth" class="alert alert-danger" role="alert" style="display: none">
-
- <strong>You have not completed your authentication, please type the text above</strong>
-
- </div>
-
- <form method="POST">
-
- {% csrf_token %}
-
- <div class="form-group">
-
- <p class="mb-0" style="color:red;"><strong>"I am authenticated by the way I type"</strong></p>
-
- <br>
-
- <input type="text" class="form-control disable-autocomplete" id="auth-text" name="type" placeholder="enter text seen above">
-
- </div>
-
- <input type="hidden" id="tp" name="tp">
-
- <button class="btn btn-primary" type="button" class="btn btn-success" onclick="startAuthentication()">Start Authentication</button>
-
- </form>
-
- </div>
-
- </div>
-
- </div>
-
- </div>
-
- </div>
+        <div class="row justify-content-center align-items-center" style="height:100vh">
+
+            <div class="col-4">
+
+                <div class="card">
+
+                  <center><h2>Setup TypingDNA 2FA on your Video Player</h2></center>
+
+                  <br>
+
+                    <div class="card-body">
+
+                {% if messages %}
+
+                  {% for message in messages %}
+
+                        <div class="alert alert-danger" role="alert">
+
+                        {{message}}
+
+                        </div>
+
+                    {% endfor %}
+
+                  {% endif %}
+
+
+
+                      <div id="failed-auth" class="alert alert-danger" role="alert" style="display: none">
+
+                          <strong>You have not completed your authentication, please type the text above</strong>
+
+                      </div>
+
+
+                        <form method="POST">
+
+                          {% csrf_token %}
+
+                            <div class="form-group">
+
+                              <p class="mb-0" style="color:red;"><strong>"I am authenticated by the way I type"</strong></p>
+
+                              <br>
+
+                                <input type="text" class="form-control disable-autocomplete" id="auth-text" name="type" placeholder="enter text seen above">
+
+                            </div>
+
+                            <input type="hidden" id="tp" name="tp">
+
+                            <button class="btn btn-primary" type="button" class="btn btn-success" onclick="startAuthentication()">Start Authentication</button>
+
+                        </form>
+
+                    </div>
+
+                </div>
+
+            </div>
+
+        </div>
+
+    </div>
 
 <script src="{% static 'typingdna.js' %}">
 
- </script>
-
- <script src="{% static 'autocomplete-disabler.js' %}">
-
- </script>
-
- <script src="{% static 'typing-visualizer.js' %}">
-
- </script>
-
-```
-
+    </script>
+
+    <script src="{% static 'autocomplete-disabler.js' %}">
+
+    </script>
+
+    <script src="{% static 'typing-visualizer.js' %}">
+
+    </script>
+
+
+```
 In the HTML code above, you would notice that at the end of our file we imported the `typingdna.js`, `autocomplete-disabler.js`, and `typing-visualizer.js` files we downloaded earlier. With jinja tags, we rendered messages passed from the backend in our frontend. TypingDNA visualizer only captures input elements with the `disable-autocomplete` class attribute which is why we added it to our `input` HTML tags above.
 
 ## Submitting Typing Patterns To TypingDNA
@@ -364,89 +383,94 @@
 
 Add the code below right after where we imported TypingDNA in the `enroll.html` page.
 
+
 ```html
 
 <script>
 
- var typingdna = new TypingDNA();
-
- var auto_complete_disabler = new AutocompleteDisabler({
-
- showTypingVisualizer: true,
-
- showTDNALogo: true
-
- });
+  var typingdna = new TypingDNA();
+
+      var auto_complete_disabler = new AutocompleteDisabler({
+
+        showTypingVisualizer: true,
+
+        showTDNALogo: true
+
+      });
 
 </script>
 
 ```
-
 ![autocomplete-disabler](/engineering-education/new-folder-name/autocomplete-disabler.png)
 
 Next, create a variable to store the captured typing patterns of our users and a function named `beginAuthentication` which will be triggered by the users when they enter the auth text.
 
 ```html
 
- <script>
-
- var typingdna = new TypingDNA();
-
- var auto_complete_disabler = new AutocompleteDisabler({
-
- showTypingVisualizer: true,
-
- showTDNALogo: true
-
- });
-
- var typing_patterns = [];
-
- function beginAuthentication() {
-
- document.getElementById("failed-auth").style.display = "none";
-
- document.getElementById("auth-text").value = "";
-
- TypingDNA.stop();
-
- let typing_pattern = tdna.getTypingPattern({
-
- type: 1,
-
- text: "I am authenticated by the way I type"
-
- });
-
- if (typing_pattern == null) {
-
- document.getElementById("failed-auth").style.display = "block";
-
- } else {
-
- typing_patterns.push(typing_pattern);
-
- if (typing_patterns.length == 3) {
-
- let tp = typing_patterns[0] + ";" + typing_patterns[1] + ";" + typing_patterns[2];
-
- document.getElementById("tp").value = tp;
-
- document.forms[0].submit();
-
- } else {
-
- alert("Successfully logged typing pattern, please type the text again to improve accuracy");
-
- }
-
- }
-
- TypingDNA.reset();
-
- TypingDNA.start();
-
- }
+  <script>
+
+  var typingdna = new TypingDNA();
+
+  var auto_complete_disabler = new AutocompleteDisabler({
+
+    showTypingVisualizer: true,
+
+    showTDNALogo: true
+
+  });
+
+  var typing_patterns = [];
+
+
+  function beginAuthentication() {
+
+    document.getElementById("failed-auth").style.display = "none";
+
+    document.getElementById("auth-text").value = "";
+
+    TypingDNA.stop();
+
+
+    let typing_pattern = tdna.getTypingPattern({
+
+      type: 1,
+
+      text: "I am authenticated by the way I type"
+
+    });
+
+
+    if (typing_pattern == null) {
+
+      document.getElementById("failed-auth").style.display = "block";
+
+    } else {
+
+      typing_patterns.push(typing_pattern);
+
+
+      if (typing_patterns.length == 3) {
+
+        let tp = typing_patterns[0] + ";" + typing_patterns[1] + ";" + typing_patterns[2];
+
+        document.getElementById("tp").value = tp;
+
+        document.forms[0].submit();
+
+      } else {
+
+        alert("Successfully logged typing pattern, please type the text again to improve accuracy");
+
+      }
+
+    }
+
+
+    TypingDNA.reset();
+
+    TypingDNA.start();
+
+  }
 
 </script>
 
@@ -474,6 +498,7 @@
 
 For our Django app to interact with the TypingDNA API, we need to create a helper library to simplify things for us. Create a new file named `typingdnahelper.py` in your `App` folder and save the following code in it:
 
+
 ```Python
 
 import base64
@@ -482,59 +507,66 @@
 
 import requests
 
+
+
 class TypingDNA:
 
- def __init__(self, apiKey, apiSecret):
-
- self.apiKey = apiKey
-
- self.apiSecret = apiSecret
-
- self.base_url = "https://api.typingdna.com"
-
- authstring = f"{apiKey}:{apiSecret}"
-
- self.headers = {
-
- "Authorization": "Basic " + base64.encodebytes(authstring.encode()).decode().replace("\n", ""),
-
- "Content-Type": "application/x-www-form-urlencoded"
-
- }
-
- def auto(self, id, tp, custom_field=None):
-
- url = f"{self.base_url}/auto/{id}"
-
- data = {
-
- "tp": tp,
-
- "custom_field": custom_field
-
- }
-
- return requests.post(url, headers=self.headers, data=data)
-
- def check_user(self, id, user_type=None, text_id=None, custom_field=None):
-
- url = f"{self.base_url}/user/{id}"
-
- params = {
-
- "type": user_type,
-
- "text_id": text_id,
-
- "custom_field": custom_field
-
- }
-
- return requests.get(url, headers=self.headers, params=params)
-
- def hash_text(self, text):
-
- return hashlib.sha1((text + text[::-1]).encode()).hexdigest()
+    def __init__(self, apiKey, apiSecret):
+
+        self.apiKey = apiKey
+
+        self.apiSecret = apiSecret
+
+        self.base_url = "https://api.typingdna.com"
+
+
+        authstring = f"{apiKey}:{apiSecret}"
+
+        self.headers = {
+
+            "Authorization": "Basic " + base64.encodebytes(authstring.encode()).decode().replace("\n", ""),
+
+            "Content-Type": "application/x-www-form-urlencoded"
+
+        }
+
+
+    def auto(self, id, tp, custom_field=None):
+
+        url = f"{self.base_url}/auto/{id}"
+
+        data = {
+
+            "tp": tp,
+
+            "custom_field": custom_field
+
+        }
+
+        return requests.post(url, headers=self.headers, data=data)
+
+
+    def check_user(self, id, user_type=None, text_id=None, custom_field=None):
+
+        url = f"{self.base_url}/user/{id}"
+
+        params = {
+
+            "type": user_type,
+
+            "text_id": text_id,
+
+            "custom_field": custom_field
+
+        }
+
+        return requests.get(url, headers=self.headers, params=params)
+
+
+    def hash_text(self, text):
+
+        return hashlib.sha1((text + text[::-1]).encode()).hexdigest()
+
 
 ```
 
@@ -548,52 +580,52 @@
 
 from . typingdnahelper import TypingDNA
 
+
 tdna = TypingDNA("apiKey", "apiSecret")
 
 ```
-
 Our `views.py` file libraries importation should look like the image below:
 
 ![import](/engineering-education/new-folder-name/import.png)
 
 We want to update our `enroll` view to save the typing patterns we received in our dashboard. Update the `enroll` view with the code below:
 
+
 ```python
 
 def enroll(request):
 
- if request.method=="POST":
-
- tp = request.POST.get("tp")
-
- username = request.session["reg_user"]["username"]
-
- r = tdna.auto(tdna.hash_text(username), tp)
-
- if r.status_code == 200:
-
- user=UserProfile.objects.get(user=User.objects.get(username=username))
-
- user.typingdna_secured=True
-
- user.save()
-
- request.session["typingdna_auth"] = True
-
- messages.add_message(request, messages.INFO,"You have successfully registered TypingDNA 2FA", "success")
-
- return redirect("App:videos")
-
- else:
-
- messages.add_message(request, messages.INFO,r.json()["message"], "danger")
-
- return redirect("App:enroll")
-
- return render(request,"enroll.html")
-
-```
-
+    if request.method=="POST":
+
+        tp = request.POST.get("tp")
+
+        username = request.session["reg_user"]["username"]
+
+        r = tdna.auto(tdna.hash_text(username), tp)
+
+        if r.status_code == 200:
+
+            user=UserProfile.objects.get(user=User.objects.get(username=username))
+
+            user.typingdna_secured=True
+
+            user.save()
+
+            request.session["typingdna_auth"] = True
+
+            messages.add_message(request, messages.INFO,"You have successfully registered TypingDNA 2FA", "success")
+
+            return redirect("App:videos")
+
+        else:
+
+            messages.add_message(request, messages.INFO,r.json()["message"], "danger")
+
+            return redirect("App:enroll")
+
+    return render(request,"enroll.html")
+
+```
 In the code above, we collected the typing pattern enrolled by the user and stored in the `tp` variable. We then requested the `auto` endpoint of the TypingDNA API to verify if the typing pattern provided matches the typing patterns enrolled for that user . We then checked if the status code of the request was successful (status code 200). If this was the case, we would update the user data in our database to indicate they have been enrolled. Then we will mark the current logged-in session as authenticated with `session["typingdna_auth"] = True` then redirect the user to their dashboard. However, if the authentication was unsuccessful (due to an error from TypingDNA) we will prompt the error message to the user and let them retry the enrollment process.
 
 After successfully enrolling to TypingDNA, we should be redirected to a page similar to the one in the image below:
@@ -624,6 +656,7 @@
 
 <script src="//cdnjs.cloudflare.com/ajax/libs/jquery/3.2.1/jquery.min.js"></script>
 
+
 <style>
 
  body {
@@ -636,82 +669,82 @@
 
 <div class="container">
 
- <div class="row justify-content-center align-items-center" style="height:100vh">
-
- <div class="col-4">
-
- <div class="card">
-
- <center><h2>2FA Verify Your Typing Style</h2></center>
-
- {% if messages %}
-
- {% for message in messages %}
-
- <div class="alert alert-danger" role="alert">
-
- {{message}}
-
- </div>
-
- {% endfor %}
-
- {% endif %}
-
- <div id="failed-auth" class="alert alert-danger" role="alert" style="display: none">
-
- <strong>You have not completed your authentication, please type the text above</strong>
-
- </div>
-
- <div class="card-body">
-
- <form method="POST">
-
- {% csrf_token %}
-
- <div class="form-group">
-
- <p class="mb-0" style="color:red;"><strong>"I am authenticated by the way I type"</strong></p>
-
- <br>
-
- <input type="text" class="form-control disable-autocomplete" id="auth-text" name="type" placeholder="enter text seen above">
-
- </div>
-
- <input type="hidden" id="tp" name="tp">
-
- <button class="btn btn-primary" type="button" class="btn btn-success" onclick="startAuthentication()">Start Authentication</button>
-
- </form>
-
- <p class="mb-0" style="color:blue;"><strong>Can't verify?<a href="verify-email"> Try verifying with your email</a></strong></p>
-
- </div>
-
- </div>
-
- </div>
-
- </div>
-
- </div>
-
- <script src="{% static 'typingdna.js' %}">
-
- </script>
-
- <script src="{% static 'autocomplete-disabler.js' %}">
-
- </script>
-
- <script src="{% static 'typing-visualizer.js' %}">
-
- </script>
-
-```
-
+        <div class="row justify-content-center align-items-center" style="height:100vh">
+
+            <div class="col-4">
+
+                <div class="card">
+
+                  <center><h2>2FA Verify Your Typing Style</h2></center>
+
+                 {% if messages %}
+
+                  {% for message in messages %}
+
+                        <div class="alert alert-danger" role="alert">
+
+                        {{message}}
+
+                        </div>
+
+                    {% endfor %}
+
+                  {% endif %}
+
+
+                  <div id="failed-auth" class="alert alert-danger" role="alert" style="display: none">
+
+                      <strong>You have not completed your authentication, please type the text above</strong>
+
+                  </div>          
+
+                    <div class="card-body">
+
+                        <form method="POST">
+
+                          {% csrf_token %}
+
+                            <div class="form-group">
+
+                              <p class="mb-0" style="color:red;"><strong>"I am authenticated by the way I type"</strong></p>
+
+                              <br>
+
+                                <input type="text" class="form-control disable-autocomplete" id="auth-text" name="type" placeholder="enter text seen above">
+
+                            </div>
+
+                            <input type="hidden" id="tp" name="tp">
+
+                          <button class="btn btn-primary" type="button" class="btn btn-success" onclick="startAuthentication()">Start Authentication</button>
+
+                        </form>
+
+                        <p class="mb-0" style="color:blue;"><strong>Can't verify?<a href="verify-email"> Try verifying with your email</a></strong></p>
+
+                    </div>
+
+                </div>
+
+            </div>
+
+        </div>
+
+    </div>
+
+    <script src="{% static 'typingdna.js' %}">
+
+    </script>
+
+    <script src="{% static 'autocomplete-disabler.js' %}">
+
+    </script>
+
+    <script src="{% static 'typing-visualizer.js' %}">
+
+    </script>
+
+```
 ![verify-page](/engineering-education/new-folder-name/verify-page.png)
 
 This page is where users will be authenticated with their pre-registered typing patterns.
@@ -732,96 +765,100 @@
 
 <script>
 
- var typingdna = new TypingDNA();
-
- var auto_complete_disabler = new AutocompleteDisabler({
-
- showTypingVisualizer: true,
-
- showTDNALogo: true
-
- });
-
- function beginAuthentication() {
-
- document.getElementById("failed-auth").style.display = "none";
-
- document.getElementById("auth-text").value = "";
-
- TypingDNA.stop();
-
- let typing_pattern = typingdna.getTypingPattern({
-
- type: 1,
-
- text: "I am authenticated by the way I type"
-
- });
-
- if (typing_pattern == null) {
-
- document.getElementById("failed-auth").style.display = "block";
-
- TypingDNA.reset();
-
- TypingDNA.start();
-
- } else {
-
- document.getElementById("tp").value = typing_pattern;
-
- document.forms[0].submit();
-
- }
-
- }
+  var typingdna = new TypingDNA();
+
+      var auto_complete_disabler = new AutocompleteDisabler({
+
+        showTypingVisualizer: true,
+
+        showTDNALogo: true
+
+      });
+
+
+      function beginAuthentication() {
+
+        document.getElementById("failed-auth").style.display = "none";
+
+        document.getElementById("auth-text").value = "";
+
+        TypingDNA.stop();
+
+
+        let typing_pattern = typingdna.getTypingPattern({
+
+          type: 1,
+
+          text: "I am authenticated by the way I type"
+
+        });
+
+
+        if (typing_pattern == null) {
+
+          document.getElementById("failed-auth").style.display = "block";
+
+          TypingDNA.reset();
+
+          TypingDNA.start();
+
+        } else {
+
+          document.getElementById("tp").value = typing_pattern;
+
+          document.forms[0].submit();
+
+        }
+
+      }
 
 </script>
 
 ```
 
+
 Next, we captured the user typing pattern with the `sametext` TypingDNA capture method.
 
 When the user’s typing pattern has been captured, we check if the capturing was successful. If it was unsuccessful, we display an error message, but if capturing was successful we submit the form and send the recorded typing pattern for verification.
 
+
 Then, we will update our `verify` view to capture and verify the submitted user typing pattern with the `auto` endpoint in the TypingDNA API.
 
 ```Python
 
 def verify(request):
 
- if request.method == "POST":
-
- tp = request.POST.get("tp")
-
- username = request.user.username
-
- r = tdna.auto(tdna.hash_text(username), tp)
-
- if r.status_code == 200:
-
- if r.json()["result"] == 1:
-
- request.session["typingdna_auth"] = True
-
- return redirect("App:videos")
-
- else:
-
- messages.add_message(request, messages.INFO,"You failed the TypingDNA verification check, please try again", "danger")
-
- return redirect("App:verify")
-
- else:
-
- messages.add_message(request, messages.INFO,r.json()["message"], "danger")
-
- return redirect("App:verify")
-
- return render(request,"verify.html")
-
- ```
-
+    if request.method == "POST":
+
+        tp = request.POST.get("tp")
+
+        username = request.user.username
+
+        r = tdna.auto(tdna.hash_text(username), tp)
+
+        if r.status_code == 200:
+
+            if r.json()["result"] == 1:
+
+                request.session["typingdna_auth"] = True
+
+                return redirect("App:videos")
+
+            else:
+
+                messages.add_message(request, messages.INFO,"You failed the TypingDNA verification check, please try again", "danger")
+
+                return redirect("App:verify")
+
+        else:
+
+            messages.add_message(request, messages.INFO,r.json()["message"], "danger")
+
+            return redirect("App:verify")
+
+    return render(request,"verify.html")
+
+    ```
 In the python code above, we checked if the request sent from the frontend is a POST request. If this was the case, we proceed to collect the data in the POST request for `tp` which is the typing pattern recorded and setting `username` to the current user. In this project, we are making use of the username as the user ID which we will send to TypingDNA for verifications. We then make a request to the TypingDNA `auto` method while sending the user ID of the current user and the collected typing pattern `tp`. The `auto` method then returns a `status code 200` if the verification is successful, or returns an error message if verification is unsuccessful. If the verification is successful we set `typingdna_auth` in the session to True and redirect the user to the `videos` page. However, if verification is unsuccessful, we display an error message from the `auto` endpoint on the `veriy` page.
 
 # Fall Back Verification Option
@@ -840,6 +877,7 @@
 
 <script src="//cdnjs.cloudflare.com/ajax/libs/jquery/3.2.1/jquery.min.js"></script>
 
+
 <style>
 
  body {
@@ -852,72 +890,71 @@
 
 <div class="container">
 
- <div class="row justify-content-center align-items-center" style="height:100vh">
-
- <div class="col-4">
-
- <div class="card">
-
- <center><h2>Verify With Your Email</h2></center>
-
- {% if messages %}
-
- <div class="alert alert-danger" role="alert">
-
- {{messages}}
-
- </div>
-
- {% endif %}
-
- {% if error %}
-
- <div id="failed-auth" class="alert alert-danger" role="alert" style="display: none">
-
- <strong>Cannot verify with email!!</strong>
-
- </div>
-
- {% endif %}
-
- {% if messages %}
-
- {% else %}
-
- <div class="card-body">
-
- <form method="POST">
-
- {% csrf_token %}
-
- <div class="form-group">
-
- <center><p class="mb-0" style="color:green;"><strong>"Get a link in your Email"</strong></p></center>
-
- <br>
-
- <input type="hidden" name="verify_email" value="true" />
-
- </div>
-
- <center><button class="btn btn-primary" type="submit" >Send Link</button></center>
-
- </form>
-
- </div>
-
- {% endif %}
-
- </div>
-
- </div>
-
- </div>
-
- </div>
-
-```
-
+        <div class="row justify-content-center align-items-center" style="height:100vh">
+
+            <div class="col-4">
+
+                <div class="card">
+
+                  <center><h2>Verify With Your Email</h2></center>
+
+                  {% if messages %}
+
+                        <div class="alert alert-danger" role="alert">
+
+                        {{messages}}
+
+                        </div>
+
+                  {% endif %}
+
+                  {% if error %}
+
+                  <div id="failed-auth" class="alert alert-danger" role="alert" style="display: none">
+
+                      <strong>Cannot verify with email!!</strong>
+
+                  </div>
+
+                    {% endif %}
+
+                      {% if messages %}
+
+                      {% else %}
+
+                    <div class="card-body">
+
+                        <form method="POST">
+
+                          {% csrf_token %}
+
+                            <div class="form-group">
+
+                              <center><p class="mb-0" style="color:green;"><strong>"Get a link in your Email"</strong></p></center>
+
+                              <br>
+
+                                <input type="hidden" name="verify_email" value="true" />
+
+                            </div>
+
+                          <center><button class="btn btn-primary"  type="submit" >Send Link</button></center>
+
+                        </form>
+
+                    </div>
+
+                    {% endif %}
+
+                </div>
+
+            </div>
+
+        </div>
+
+    </div>
+
+```
 ![email-verification](/engineering-education/new-folder-name/email-verification.png)
 
 ## Creating The Tokens File
@@ -930,36 +967,41 @@
 
 from django.utils import six
 
+
 class AccountActivationTokenGenerator(PasswordResetTokenGenerator):
 
- def _make_hash_value(self, user, timestamp):
-
- return (
-
- six.text_type(user.pk) + six.text_type(timestamp)
-
- )
+    def _make_hash_value(self, user, timestamp):
+
+        return (
+
+            six.text_type(user.pk) + six.text_type(timestamp)
+
+        )
+
 
 account_activation_token = AccountActivationTokenGenerator()
 
 ```
-
 ## Creating The Activation Token Page
 
 We need to create a `activation.html` file which we will use to display the link which we will be sent to the user. Create a `activation.html` file and add the following HTML code.
 
+
 ```html
 
 {% autoescape off %}
 
 Hi {{ user.username }},
 
+
 Please click on the link below to verify your login:
 
+
 http://{{ domain }}{% url 'App:activate' uidb64=uid token=token %}
 
 {% endautoescape %}
 
+
 ```
 
 ## Building The Login Activation Logic
@@ -968,9 +1010,10 @@
 
 First we need to import the required modules and libraries required. Copy and paste the code below in your `views.py` file.
 
+
 ```python
 
-from django.views.generic import View
+from django.views.generic import  View
 
 from . tokens import account_activation_token
 
@@ -979,7 +1022,6 @@
 from django.template.loader import render_to_string
 
 ```
-
 We need to now create the activation token each time the user requests on the `verify-emai` page. Normally we would send the activation link to the user’s email, but in this case we would simply just display the link in our console. However, if you want to send the activation link to the user’s email you will need to make use of Django’s SMTP module. You can learn more about it [here](https://docs.djangoproject.com/en/3.1/topics/email/).
 
 Update your `verify_email function` in the `views.py` file with code below:
@@ -988,42 +1030,41 @@
 
 def verify_email(request):
 
- if request.method=="POST":
-
- name=request.POST.get("verify_email")
-
- if name=="true":
-
- context={"messages":"A link has been sent to your email"}
-
- current_site = get_current_site(request)
-
- message = render_to_string('activation.html', {
-
- 'user': request.user,
-
- 'domain': current_site.domain,
-
- 'uid': request.user.pk,
-
- 'token': account_activation_token.make_token(request.user),
-
- })
-
- print(message)
-
- return render(request,"verify-email.html",context)
-
- else:
-
- context={"error":"true"}
-
- return render(request,"verify-email",context)
-
- return render(request,"verify-email.html")
-
-```
-
+    if request.method=="POST":
+
+        name=request.POST.get("verify_email")
+
+        if name=="true":
+
+            context={"messages":"A link has been sent to your email"}
+
+            current_site = get_current_site(request)
+
+            message = render_to_string('activation.html', {
+
+                'user': request.user,
+
+                'domain': current_site.domain,
+
+                'uid': request.user.pk,
+
+                'token': account_activation_token.make_token(request.user),
+
+                })
+
+            print(message)
+
+            return render(request,"verify-email.html",context)
+
+        else:
+
+            context={"error":"true"}
+
+            return render(request,"verify-email",context)
+
+    return render(request,"verify-email.html")
+
+```
 In the code above, we checked if the request received from the frontend is a POST request. If this was the case, we proceed to collecting the data in the POST request for `name` and then checking if the value is “true”. If this is the case, we create a message using the `render_to_string` function to send the activation token and other data required to the `activation_email` page to be rendered for the user to see. We created the a token using the `make_token` method we imported from our `tokens.py` file which will make the token using the username of the user.
 
 In the images below, the activation link was sent to the user and displayed in the console for the user to see.
@@ -1040,64 +1081,67 @@
 
 {% load static %}
 
+
 <center>{% if message %}
 
- <h2>{{message}}</h2>
+  <h2>{{message}}</h2>
 
 {% endif %}
 
 </center>
 
-```
-
+
+```
 ## Verifying The Activation Token
 
 The activation token created for the user has to be verified after the user clicks on it. To do this, update your `views.py` file by placing the following python code after all imports at the beginning of the file.
 
+
 ```python
 
 class ActivateAccount(View):
 
- def get(self, request, uidb64, token, *args, **kwargs):
-
- try:
-
- uid = uidb64
-
- user = User.objects.get(pk=uid)
-
- except (TypeError, ValueError, OverflowError, User.DoesNotExist):
-
- user = None
-
- if user is not None and account_activation_token.check_token(user, token):
-
- request.session["verify_email"]= True
-
- auth.login(request,user)
-
- return redirect('App:videos')
-
- else:
-
- context={"message":'The confirmation link was invalid, possibly because it has already been used.'}
-
- return render(request,'confirm.html',context)
-
-```
-
+
+    def get(self, request, uidb64, token, *args, **kwargs):
+
+        try:
+
+            uid = uidb64
+
+            user = User.objects.get(pk=uid)
+
+        except (TypeError, ValueError, OverflowError, User.DoesNotExist):
+
+            user = None
+
+
+        if user is not None and account_activation_token.check_token(user, token):
+
+            request.session["verify_email"]= True
+
+            auth.login(request,user)
+
+            return redirect('App:videos')
+
+        else:
+
+            context={"message":'The confirmation link was invalid, possibly because it has already been used.'}
+
+            return render(request,'confirm.html',context)
+
+```
 In the code above, we created the `get` method which receives the activation token clicked and collects the data required for verification from it. We then create a `try-except` cache which checks if there are any errors in matching the `uid` passed with a user in the database. If there are no errors, the user is automatically logged in and the “verify_email” in the session is set to True. However, if there are any problems matching the `uid` with a user in the database, the user is set to “None” and the error message produced is sent to rendered in the `confirm.html` page.
 
 
 
 Finally, we need create a new url to handle verifications with the activation token. Add the following code to our `urlpatterns` in the`urls.py` file to allow verification of activation token by the `ActivateAccount` class.
 
+
 ```python
 
 path('activate/<uidb64>/<token>/', views.ActivateAccount.as_view(), name='activate')
 
 ```
-
 The image below is a page showing the result of navigating to a wrong, used or timed-out activation token.
 
 ![invalid-token](/engineering-education/new-folder-name/invalid-token.png)
