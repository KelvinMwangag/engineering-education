--- conflicted
+++ resolved
@@ -282,10 +282,6 @@
 timechecker --zone EST
 ```
 
-<<<<<<< HEAD
-=======
-
->>>>>>> a099e3fc
 ### Conclusion
 In this tutorial, we've seen what continuous integration, delivery and deployment are, and then built a Python package to detect the time in a particular timezone. We've also seen how to package a Python application and a Test repository that doesn't affect the general Python index.
 
