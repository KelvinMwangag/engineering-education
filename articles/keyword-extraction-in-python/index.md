---
layout: engineering-education
status: publish
published: true
slug: keyword-extraction-in-python
title: Keyword Extraction in Python
description: The article covers the basics of keywords extraction and introduces the users to a method called TF-IDF for extracting important words from a document.
author: adith-bharadwaj
<<<<<<< HEAD
date: 2020-08-05T00:00:00-14:00
=======
date: 2020-08-05T00:00:00-07:00
>>>>>>> b078498a
topics: []
excerpt_separator: <!--more-->
images:

  - url: /engineering-education/keyword-extraction-in-python/hero.jpg
    alt: keyword extraction in python image example
---
*Big data refers to a large and diverse amount of information that is continually growing - in terms of size, scope, and complexity*. As more and more business activities are digitized, massive amounts of data get generated. Data comes from various sources such as social media, transactions, machines (sensors and IoT devices), web, etc. Because of the sheer amount of data, it becomes impossible for humans to manually analyze and extract valuable information from this massive dataset. An automated method to accomplish this is imperative and is called Keyword Extraction.  
<!--more-->

### What is Keyword Extraction?
*Keyword extraction is a text analysis technique in which we automatically extract the most relevant words and expressions from the text in a given document*. It can help us analyze large amounts of data by **summarizing** the content of the text and making it concise by identifying the main topics being discussed. This makes it highly scalable and efficient in analyzing large amounts of data.

Keyword extraction allows companies to obtain the most important words from huge documents in a very short amount of time. This allows them to obtain insights on the topics their customers are interested in or reviews on their products.

A lot of the data we generate is [unstructured](https://en.wikipedia.org/wiki/Unstructured_data) ― meaning it is disorganized and does not conform to any model or arrangement and is hard to analyze and process. *Keyword extraction can help users find relevant words in new articles, papers, or journals, etc., without having to read the whole document manually*. In this article, we are going to look at one such technique used to extract keywords, called **TF-IDF**(Term Frequency-Inverse Document Frequency).  

#### Preprocessing
The input or raw text data needs to be parsed and cleaned. [Tokenization](https://www.analyticsvidhya.com/blog/2020/05/what-is-tokenization-nlp/) is the process of splitting a sequence of text (sentence) into pieces, called tokens(a single word), and discard certain unwanted characters, such as punctuations, unwanted symbols, numbers,  etc. Once the data is cleaned and tokenized, the TF-IDF scores for the words in the data are calculated. *The higher the TF-IDF score, the more important is the word*.

TF-IDF is a **mathematical score** that tells us how important a word is in a piece of text or document. *This is done by multiplying how many times a word appears in a document (TF) with the inverse document frequency of the word across a set of sentences*.

#### Term Frequency (TF)
*Term frequency measures how frequently a term occurs in a text*. The term frequency is often divided by the text length (the total number of words) as a way of [normalization](https://developers.google.com/machine-learning/data-prep/transform/normalization). The TF-formula is the ratio of a term’s occurrences in a document and the total number of words within the same document.

`TF(w) = (Number of times w appears in the text) / (Total number of words in the document)`

#### Inverse Document Frequency (IDF)
*IDF measures how important a word is in a given text*. All the words in the text are considered equally important in TF. However, a lot of words in the text such as "is", "of", etc., are abundant but are not important. Therefore, we need to give less weight to these frequent terms and increase the weight given to rare words. IDF is used to calculate the weight of rare words across all sentences in the text. *The words that occur rarely in the text have a high IDF score*.

`IDF(w) = log_e(Total number of sentences or text / Number of sentences with term w in it)`

#### TF-IDF
*The TF-IDF score for a word is defined as the product of the Term Frequency and the Inverse Document Frequency*.

`TF-IDF(w) = TF(w) * IDF(w)`

Consider a file containing 100 words in which "cat" occurs three times. Hence, The term frequency(TF) for cat is (3 / 100) = 0.03.

Now, if we have 1000 sentences and the word cat appears in 10, Then the inverse document frequency is calculated as log(1000 / 10) = 2. Thus, the TF-IDF weight is the product of these quantities: 0.03 * 2 = 0.06

![flowchart](/engineering-education/keyword-extraction-in-python/flowchart.png)

### Building the keyword extraction engine in Python
The most important words (keywords) from a document can be extracted by their tf-idf scores. The words with high tf-idf scores are more important than the words with lower tf-idf scores.

**Prerequisites**:

1. [Pandas](https://pypi.org/project/pandas/): `sudo pip3 install pandas`

2. [orderedset](https://pypi.org/project/orderedset/): `sudo pip3 install orderedset`

`Note: The complete code for the project can be found on` [GitHub](https://github.com/adithbharadwaj/Keywords-Extraction)

#### Vectorization
Before we process words, we need a way to represent words as numbers to allow mathematical operations on them. *A mathematical way of representing word is called [vectorization](https://medium.com/@paritosh_30025/natural-language-processing-text-data-vectorization-af2520529cf7)*. In the vectorized representation, we consider the bag of words model (unique words in the text).
We count the occurrence of each word in a sentence and represent it in a vector (an array) whose length is equal to the number of unique words in the text. For example:

```python
Let sentence_1 = "i am a boy"
Let sentence_2 = "i am a girl"
unique_words = ["i", "am", "a", "boy", "girl"] (length = 5)
vector representation of sentence_1 = [1, 1, 1, 1, 0] (corresponding to the positions of "i", "am", "a", "boy" in the vector)
vector representation of sentence_2 = [1, 1, 1, 0, 1] (corresponding to the positions of "i", "am", "a", "girl" in the vector)
```

Once we have a vector that represents each sentence in the text, we can compute the TF-IDF scores for each word in every sentence.

```python
def vectorize(sentences):
	# set of unique words in the whole document.
	unique_words = OrderedSet()
	for sent in sentences:
		for word in sent:

			unique_words.add(word)
	unique_words = list(unique_words) # converting the set to a list to make it easier to work with it.
	# a list of lists that contains the vectorized form of each sentence in the document.
	vector = list()
	# in the vectorized representation, we consider the bag of words (unique words in the text).
	# then, we count the occurence of each word in a sentence and represent it in a vector whose length = length(unique_words)
	# ex: sent1 = "i am a boy" | sent2 = "i am a girl"
	# unique_words = ["i", "am", "a", "boy", "girl"]
	# vector representation of sent1 = [1, 1, 1, 1, 0]
	# vector representation of sent2 = [1, 1, 1, 0, 1]
	for sent in sentences: # iterate for every sentence in the document
		temp_vector = [0] * len(unique_words) # create a temporary vector to calculate the occurence of each word in that sentence.
		for word in sent: # iterate for every word in the sentence.
			temp_vector[unique_words.index(word)] += 1
		vector.append(temp_vector) # add the temporary vector to the list of vectors for each sentence (list of lists)
	return vector, unique_words		
```

The `vectorize` function takes a list (array) of sentences in the text and returns a vectorized representation (as a 2-D array/vector) and a unique list of words in the entire text. 

#### Calculating TF scores
To calculate the TF scores, we use the formula described above.

```python
# function to calculate the tf scores
def tf(vector, sentence, unique_words):
	tf = list()
	no_of_unique_words = len(unique_words)
	# Go through each word in the document and calculate the TF scores.
	for i in range(len(sentence)):
		tflist = list()
		sent = sentence[i]
		count = vector[i]
		for word in sent:
			score = count[sent.index(word)]/ float(len(sent)) # tf = no. of occurence of a word/ total no. of words in the sentence.
			if(score == 0):
				score = 1/ float(len(sentence))
			tflist.append(score)  
		tf.append(tflist)
	return tf
```

The `tf` function takes a vector representation of the text, a `list` of sentences, and a `list` of unique words in the text as arguments. It returns the TF scores for each word in the document (as a 2-D array/vector). We iterate through all the sentences and for each word in that particular sentence, we use the TF formula to calculate the scores.

#### Calculating IDF scores
We use the IDF formula described above to calculate the IDF scores.

```python
#function to calculate idf.
def idf(vector, sentence, unique_words):
	# idf = log(no. of sentences / no. of sentences in which the word appears).
	no_of_sentences = len(sentence)
	idf = list()
	# Go through each word in a sentence and calculate its IDF value
	for sent in sentence:
		idflist = list()
		for word in sent:
			count = 0 # no. of times the word occurs in the entire text.
			for k in sentence:
				if(word in k):
					count += 1
			score = math.log(no_of_sentences/float(count)) # caclulating idf scores
			idflist.append(score)
		idf.append(idflist)
	return idf
```

The `idf` function takes a vector representation of the text, a `list` of sentences, and a `list` of unique words in the text as arguments and returns the IDF scores as a 2-D array.

#### Calculating TF-IDF
TF-IDF can be calculated by multiplying the TF scores of each word with their IDF scores.

```python
# function to calculate the tf-idf scores.
def tf_idf(tf, idf):
	# tf-idf = tf(w) * idf(w)
	tfidf = [[0 for j in range(len(tf[i]))] for i in range(len(tf))]
	for i in range(len(tf)):
		for j in range(len(tf[i])):
			tfidf[i][j] = tf[i][j] * float(idf[i][j])
	return tfidf
```

The `tf_idf` function takes the TF and IDF scores as the argument and returns the computed TF-IDF scores of all the words in the document.

#### Extracting the Keywords
Once we have the scores, we need to sort them and extract the words with the greatest score. Words with a higher TF-IDF score are theoretically more important than words with a lower score.

```python
def extract_keywords(tfidf, processed_text):
	# create a mapping between the word and its corresponding TF-IDF score
	mapping = {}
	for i in range(len(tfidf)):
		for j in range(len(tfidf[i])):
			mapping[processed_text[i][j]] = tfidf[i][j]
	# Sort the words based on their TF-IDF scores so that words with highest scores appear first.
	word_scores = sorted(mapping.values(), reverse = True)
	keywords = []
	scores_to_word = {}
	# since mapping is a dictionary, we cannot sort it. We need to sort the values first and map the
	# words to the values.
	for i in range(len(tfidf)):
		for j in range(len(tfidf[i])):
			scores_to_word[tfidf[i][j]] = processed_text[i][j]
	for i in range(len(word_scores)):
		if(word_scores[i] != 0):
			keywords.append(scores_to_word[word_scores[i]])
		else:
			keywords.append(scores_to_word[word_scores[i]])
			break
	keywords = OrderedSet(keywords)
	for i in mapping:
		if(mapping[i] == 0):
			keywords.append(i)		

	return keywords
```

The `extract_keywords` function takes the TF-IDF scores and the processed text(cleaned and converted into an array) as the argument and returns the keywords in sorted order(decreasing order of TF-IDF scores).

And it is done! We have successfully built a keyword extractor in Python.<|MERGE_RESOLUTION|>--- conflicted
+++ resolved
@@ -6,11 +6,7 @@
 title: Keyword Extraction in Python
 description: The article covers the basics of keywords extraction and introduces the users to a method called TF-IDF for extracting important words from a document.
 author: adith-bharadwaj
-<<<<<<< HEAD
-date: 2020-08-05T00:00:00-14:00
-=======
-date: 2020-08-05T00:00:00-07:00
->>>>>>> b078498a
+date: 2020-08-05T00:00:00-13:00
 topics: []
 excerpt_separator: <!--more-->
 images:
@@ -26,10 +22,10 @@
 
 Keyword extraction allows companies to obtain the most important words from huge documents in a very short amount of time. This allows them to obtain insights on the topics their customers are interested in or reviews on their products.
 
-A lot of the data we generate is [unstructured](https://en.wikipedia.org/wiki/Unstructured_data) ― meaning it is disorganized and does not conform to any model or arrangement and is hard to analyze and process. *Keyword extraction can help users find relevant words in new articles, papers, or journals, etc., without having to read the whole document manually*. In this article, we are going to look at one such technique used to extract keywords, called **TF-IDF**(Term Frequency-Inverse Document Frequency).  
+A lot of the data we generate is [unstructured](https://en.wikipedia.org/wiki/Unstructured_data) ― meaning it is disorganized and does not conform to any model or arrangement and is hard to analyze and process. *Keyword extraction can help users find relevant words in new articles, papers, or journals, etc., without having to read the whole document manually*. In this article, we are going to look at one such technique used to extract keywords, called **TF-IDF** (Term Frequency-Inverse Document Frequency).  
 
 #### Preprocessing
-The input or raw text data needs to be parsed and cleaned. [Tokenization](https://www.analyticsvidhya.com/blog/2020/05/what-is-tokenization-nlp/) is the process of splitting a sequence of text (sentence) into pieces, called tokens(a single word), and discard certain unwanted characters, such as punctuations, unwanted symbols, numbers,  etc. Once the data is cleaned and tokenized, the TF-IDF scores for the words in the data are calculated. *The higher the TF-IDF score, the more important is the word*.
+The input or raw text data needs to be parsed and cleaned. [Tokenization](https://www.analyticsvidhya.com/blog/2020/05/what-is-tokenization-nlp/) is the process of splitting a sequence of text (sentence) into pieces, called tokens (a single word), and discard certain unwanted characters, such as punctuations, unwanted symbols, numbers,  etc. Once the data is cleaned and tokenized, the TF-IDF scores for the words in the data are calculated. *The higher the TF-IDF score, the more important is the word*.
 
 TF-IDF is a **mathematical score** that tells us how important a word is in a piece of text or document. *This is done by multiplying how many times a word appears in a document (TF) with the inverse document frequency of the word across a set of sentences*.
 
@@ -204,6 +200,6 @@
 	return keywords
 ```
 
-The `extract_keywords` function takes the TF-IDF scores and the processed text(cleaned and converted into an array) as the argument and returns the keywords in sorted order(decreasing order of TF-IDF scores).
+The `extract_keywords` function takes the TF-IDF scores and the processed text (cleaned and converted into an array) as the argument and returns the keywords in sorted order (decreasing order of TF-IDF scores).
 
 And it is done! We have successfully built a keyword extractor in Python.