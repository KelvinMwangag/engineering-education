### Introduction to AVL trees

Binary search trees (BSTs) are one of the most efficient data structures with their O(n) time complexity while performing operations. But in the realm of computers and processing, constant optimization has brought about the concept of AVL trees. The AVL tree, named after its two inventors, G.M. Abelson-Velvety and E.M. Landis, who published it in their 1962 paper "An Algorithm For The Organization Of Information" has anchored its position as a need-to-understand data structure owing to its performance increase from a regular BST.

### Pre Requisites

To follow along with this tutorial, the reader is expected to have understood the workings of a [binary tree](/engineering-education/binary-tree-data-structure-python/) and [binary search trees](https://www.geeksforgeeks.org/binary-search-tree-data-structure/). A quick run-through the above mentioned topics would help with the understanding of the inner mechanics of AVL trees.

### Table Of Contents
1. [Introduction](#introduction)
2. [Reason for AVL Trees](#reason-for-avl-trees)
3. [Tri-Node Restructuring](#tri-node-restructuring)
4. [Insertion in AVL Trees in C++](#insertion-in-avl-trees-in-c)
5. [Deletion from AVL Trees in C++](#deletion-from-avl-trees-in-c)
6. [Conclusion](#conclusion)
7. [Further Reading](#further-reading)

### Introduction

AVL trees are nothing but height-balanced binary search trees. Height balancing is a condition where the difference of heights between the left and right nodes of a parent cannot be more than mod(1). 

![AVL trees vs BST](/engineering-education/introduction-to-avl-trees/avlTree.jpg)

One can observe that in figure (a), the difference between the heights of all the left and right sub-trees is less than or equal to 1.
As an example, let us consider nodes (3) and (6) of the tree in figure(a).

Height of left sub-tree of node(3) = 1
Height of right sub-tree of node(3)= 0
Therefore, difference in heights = 1-0 = 1

Similarly,

Height of left sub-tree of node(6) = 1
Height of right sub-tree of node(6) = 1
Difference in heights = 1-1 = 0

This makes the data structure represented in figure (a) an AVL tree. 

However, in the tree in figure (b),

Height of left sub-tree of node(4) = 2
Height of right sub-tree of node(4) = 0
Difference in heights of left and right sub-trees = 2-0 = 2, which is greater than 1.
This makes the tree in figure (b) an ordinary BST and not an AVL tree. 

### Reason for AVL Trees

Operations on BSTs like search, insertion and deletion take O(h) time, where 'h' represents the height of the tree. In case of a skewed BST (as shown in the figure below), performing these operations take O(n) time, where 'n' denotes the number of nodes in the tree. To tackle this inefficiency in the process, the tree can be reconstructed after every operation in such a way that it always maintains logarithmic height, thereby reducing the time complexity for all operations to O(log n).

![AVL trees vs BST](/engineering-education/introduction-to-avl-trees/skewedTree.jpg)

This means that the height of the tree must be maintained after every insertion and deletion such that the time complexity for every operation performed thereafter remains O(h).

How does one maintain the height of the tree after every such modification?

### Tri-Node Restructuring          
When a node is either inserted or deleted in an AVL tree, it might create an imbalance in the tree which would increase the time complexity. But, if the tree is restructured every time there is a modification to the structure, it would ensure that the time complexity remains O(h).

Let's see how performing an operation on a tree would affect its structure.

Take the example of the following AVL Tree. 

<center> <img src="/engineering-education/introduction-to-avl-trees/avl_insertion_before.jpg" alt="Before insertion"> </center>

On inserting nodes (1) and (2) in the tree, the structure would change to -

<center> <img src="/engineering-education/introduction-to-avl-trees/avl_after_insertion.jpg" alt="After Insertion"> </center>

In tri-node restructuring, the three roots which are involved in the imbalanced structure are chosen and are rearranged such that the order is restored.
<<<<<<< HEAD
In this case, the roots of node (1), node (2), and node(3) are taken into account because the imbalance occurs at node (3). If the height at node (3) is balanced, the overall height of the tree would be in the order of log(n). For example, node (3) could be restructured similar to the figure below.
=======
In this case, the roots of node (3), node (4), and node (5) are taken into account because the imbalance occurs at node (4). If the height at node (4) is balanced, the overall height of the tree would remain logarithmic. For example, node (4) could be restructured similar to the figure below.
>>>>>>> d84db696

<center> <img src="/engineering-education/introduction-to-avl-trees/avl_after_structuring.jpg" alt="After Tri-Node Restructuring"> </center>

This ensures that the height of all the nodes is balanced and hence is an AVL Tree. 

#### Procedure for Tri-Node Restructuring

The procedure for tri-node restructuring for an insertion/deletion operation is as follows - 

    1. Perform regular BST insertion/deletion.
    2. Let the node being inserted/deleted be known as 'a'. Let 'd' be the first node going up from 'a' towards root that is unbalanced. Let 'c' be a child of 'd' that lies on the path between 'a' and 'd'. Let 'b' be a child of 'c' that is on the same path. 
    3. This would result in four possible cases:
        - **Left-left rotation**: Where 'c' is the left child of 'd' and 'b' is the left child of 'c' 
        - **Right-right rotation**: Where 'c' is the right child of 'd' and 'b' is the right child of 'c' 
        - **Left-right rotation**: Where 'c' is the left child of 'd' and 'b' is the right child of 'c' 
        - **Right-left rotation**: Where 'c' is the right child of 'd' and 'b' is the left child of 'c' 
    4. After the appropriate rotations are performed, the node is successfully inserted/deleted and the tree is balanced.
  
**Left-left Rotation**

<center> <img src="/engineering-education/introduction-to-avl-trees/leftleft_rotation.jpg" alt="Left-Left Rotation"> </center>

**Left-right Rotation** 

<center> <img src="/engineering-education/introduction-to-avl-trees/leftright_rotation.jpg" alt="Left-Right Rotation"> </center>

**Right-right Rotation**

<center> <img src="/engineering-education/introduction-to-avl-trees/rightright_rotation.jpg" alt="Right - Right Rotation"> </center>

**Right-left Rotation**

<center> <img src="/engineering-education/introduction-to-avl-trees/rightleft_rotation.jpg" alt="Right-Left Rotation"> </center>


### Insertion in AVL Trees in C++

The algorithm for inserting a new node in an AVL tree is as follows:

    1. Perform regular BST insertion.
    2. Get the balance factor of the current node
        Balance Factor = Height of left subtree - Height of right subtree
    3. If the balance factor is greater than 1, it could be either left-left or left-right rotation. If the balance of the left tree is greater than 0, it is a left-left rotation, else a left-right rotation.
    4. If the balance factor is lesser than -1, it could be either right-right or right-left rotation. If the balance of the left tree is lesser than 0, it is a right-right rotation, else a right-left rotation.

```cpp
#include<bits/stdc++.h>
using namespace std;

// New class called Node
class Node {
    public:
    int value;
    Node* leftChild;
    Node* rightChild;
};

// Creating a new node when the user enters a value.
Node* newNode(int value)
{
    Node* node = new Node();
    node->value = value;
    node->leftChild = NULL;
    node->rightChild = NULL;
    return(node);
}

// Finding the height of the tree recursively
int height (Node* node)
{
    int h=0;
    if (node!=NULL)
    {
        int l_height = height(node->leftChild);
        int r_height = height(node->rightChild);
        int max_height = max(l_height,r_height);
        h = max_height;
    }
    return h;
}

// Balance is the difference between the heights of the two children of an AVL tree.
int getBalance (Node* node)
{
    if(node==NULL)
        return 0;
    return(height(node->leftChild)- height(node->rightChild));
}

// Function performs left-left rotation
Node* ll_rotate (Node* node)
{
    Node* temp = new Node();
    temp = node->leftChild;
    //Performing rotation
    node->leftChild = temp->rightChild;
    temp->rightChild = node;
    return temp;
}

// Function performs right-right rotation
Node* rr_rotate (Node* node)
{
    Node* temp = new Node();
    temp = node->rightChild;
    // Performing rotation
    node->rightChild = temp->leftChild;
    temp->leftChild = node;
    return temp;
}

// Function performs left-right rotation
// Left-right rotation is nothing but left-left rotation performed before right-right rotation
Node* lr_rotate (Node* node)
{
    node= ll_rotate(node);
    return(rr_rotate(node));
}

// Function performs Right-Left rotation
// Similar to left-right rotation, right-left rotation is nothing but right-right rotation performed before left-left rotation
Node* rl_rotate (Node* node)
{
    node= rr_rotate(node);
    return(ll_rotate(node));
}

Node* balance(Node* node)
{
    int bal_factor = getBalance(node);
    // Occurs when the height of the left subtree is greater than that of the right subtree
    if (bal_factor > 1) {
      if (getBalance(node->leftChild) > 0)
         node = ll_rotate(node);
      else
         node = lr_rotate(node);
    } 
    // Occurs when the height of the right subtree is greater than that of the left subtree
    else if (bal_factor < -1) {
      if (getBalance(node->rightChild) > 0)
         node = rl_rotate(node);
      else
         node = rr_rotate(node);
    }
    return node;
    
}

// BST insertion followed by tri-node restructuring to balance the tree.
Node* insert_AVL (Node* node, int val)
{
    // If the first element is being inserted, return it as a node
    if (node == NULL)
        return (newNode(val));

    // If the value to be inserted is lesser than the current node, traverse towards the left
    if (val < node->value)
       {
            node->leftChild = insert_AVL(node->leftChild, val);
            // Balance the nodes after insertion
            node=balance(node);
       }
    
    // If the value to be inserted is greater than the current node, traverse towards the right
    if (val > node->value)
        {
            node->rightChild = insert_AVL(node->rightChild, val);
            // Balance the nodes after insertion
            node= balance(node);
        }
    else
        return node;
}

void inOrder(Node *root)  
{  
    if(root != NULL)  
    {  
        inOrder(root->leftChild); 
        cout << root->value << " ";  
        inOrder(root->rightChild);  
    }  
} 

// Driver Code
int main(void)
{
    Node *root = NULL;  
    root = insert_AVL(root, 1);  
    cout << "The inorder traversal of the AVL tree is: "<<endl;  
    inOrder(root);
    // Output - The inorder traversal of the AVL tree is: 1
    cout << endl;
    root = insert_AVL(root, 3);
    cout << "The inorder traversal of the AVL tree is: "<<endl;  
    inOrder(root);
    cout << endl;
    // Output - The inorder traversal of the AVL tree is: 1 3
    root = insert_AVL(root, 4); 
    cout << "The inorder traversal of the AVL tree is: "<<endl;  
    inOrder(root);
    cout << endl;
    // Output - The inorder traversal of the AVL tree is: 1 3 4
    root = insert_AVL(root, 5); 
    cout << "The inorder traversal of the AVL tree is: "<<endl;  
    inOrder(root);
    cout << endl;
    // Output - The inorder traversal of the AVL tree is: 1 3 4 5
    root = insert_AVL(root, 6);
    cout << "The inorder traversal of the AVL tree is: "<<endl;  
    inOrder(root);
    cout << endl;
    // Output - The inorder traversal of the AVL tree is: 1 3 4 5 6
    root = insert_AVL(root, 2);  
    cout << "The inorder traversal of the AVL tree is: "<<endl;  
    inOrder(root);  
    cout<<endl;
    // Output - The inorder traversal of the AVL tree is: 1 2 3 4 5 6       
}
```

Since the tree is 'automatically' balanced after every insertion, the complexity of insertion remains at O(logn), unlike a regular BST.

### Deletion from AVL Trees in C++

Deletion follows a very similar algorithm compared to insertion. However, one must keep in mind that different nodes can be deleted i.e. nodes with one child, nodes with two children and nodes with no children. These cases have to be taken into account while balancing the tree.

    1. Perform regular BST deletion.
    2. Get the balance factor of the current node 
        Balance Factor = Height of left subtree - Height of right subtree
    3. If the balance factor is greater than 1, it could be either left-left or left-right rotation. If the balance of the left tree is greater than 0, it would be a left-left rotation, else a left-right rotation.
    4. If the balance factor is lesser than -1, it could be either right-right or right-left rotation. If the balance of the left tree is lesser than 0, it is a right-right rotation, else a right-left rotation.

```cpp
#include<bits/stdc++.h>
using namespace std;

//New Class called Node
class Node {
    public:
    int value;
    Node* leftChild;
    Node* rightChild;
};

//Creating a new node when the user enters a value.
Node* newNode(int value)
{
    Node* node = new Node();
    node->value = value;
    node->leftChild = NULL;
    node->rightChild = NULL;
    return(node);
}

//Finding the minimum node in the AVL Tree i.e. left-most node
Node* findMin(Node* node)
{
    if(node == NULL)
        return NULL;
    else if(node->leftChild == NULL)
        return node;
    else
        return findMin(node->leftChild);
}

//Finding the height of the tree recursively
int height (Node* node)
{
    int h=0;
    if (node!=NULL)
    {
        int l_height = height(node->leftChild);
        int r_height = height(node->rightChild);
        int max_height = max(l_height,r_height);
        h = max_height;
    }
    return h;
}

//Balance is the difference between the heights of the two children of an AVL tree.
int getBalance (Node* node)
{
    if(node==NULL)
        return 0;
    return(height(node->leftChild)- height(node->rightChild));
}

//Function performs Left-Left rotation
Node* ll_rotate (Node* node)
{
    Node* temp = new Node();
    temp = node->leftChild;
    //Performing rotation
    node->leftChild = temp->rightChild;
    temp->rightChild = node;
    return temp;
}

//Function performs Right-Right rotation
Node* rr_rotate (Node* node)
{
    Node* temp = new Node();
    temp = node->rightChild;
    //Performing rotation
    node->rightChild = temp->leftChild;
    temp->leftChild = node;
    return temp;
}

//Function performs Left-Right rotation
//Left-Right rotation is nothing but left-left rotation performed before right-right rotation
Node* lr_rotate (Node* node)
{
    node= ll_rotate(node);
    return(rr_rotate(node));
}

//Function performs Right-Left rotation
//Similar to left-right rotation, right-left rotation is nothing but right-right rotation performed before left-left rotation
Node* rl_rotate (Node* node)
{
    node= rr_rotate(node);
    return(ll_rotate(node));
}

Node* balance(Node* node)
{
    int bal_factor = getBalance(node);
    //Occurs when the height of the left subtree is greater than that of the right subtree
    if (bal_factor > 1) {
      if (getBalance(node->leftChild) > 0)
         node = ll_rotate(node);
      else
         node = lr_rotate(node);
    } 
    //Occurs when the height of the right subtree is greater than that of the left subtree
    else if (bal_factor < -1) {
      if (getBalance(node->rightChild) > 0)
         node = rl_rotate(node);
      else
         node = rr_rotate(node);
    }
    return node;
    
}
//BST Insertion followed by Tri-Node restructuring to balance the tree.
Node* insert_AVL (Node* node, int val)
{
    //If it's the first element being inserted, return it as a node
    if (node == NULL)
        return (newNode(val));

    //If the value to be inserted is lesser than the current node, traverse towards the left
    if (val < node->value)
       {
            node->leftChild = insert_AVL(node->leftChild, val);
            //After inserting, balance the node.
            node=balance(node);
       }
    
    //If the value to be inserted is greater than the current node, traverse towards the right
    if (val > node->value)
        {
            node->rightChild = insert_AVL(node->rightChild, val);
            //After insertion, balance the node.
            node= balance(node);
        }
    else
        return node;
}

//Deletion in AVL Trees - BST Deletion followed by tri-node restructuring
Node* delete_AVL(Node* node, int val)
{
    Node* temp;
        //If there is no element present, nothing can be deleted.
        if(node == NULL)
            return NULL;

        //Searching for the element
        else if(val < node->value)
            node->leftChild = delete_AVL(node->leftChild, val);
        else if(val > node->value)
            node->rightChild = delete_AVL(node->rightChild, val);

        //Element found with two children
        else if(node->leftChild && node->rightChild)
        {
            temp = findMin(node->rightChild);
            node->value = temp->value;
            node->rightChild = delete_AVL(node->rightChild, node->value);
        }

        //Element with one or zero child
        else
        {
            temp = node;
            if(node->leftChild == NULL)
                node = node->rightChild;
            else if(node->rightChild == NULL)
                node = node->leftChild;
            delete temp;
        }

        node=balance(node);
        return node;
}

void inOrder(Node *root)  
{  
    if(root != NULL)  
    {  
        inOrder(root->leftChild); 
        cout << root->value << " ";  
        inOrder(root->rightChild);  
    }  
} 
//Driver Code
int main(void)
{
    Node *root = NULL;  
    root = insert_AVL(root, 1);  
    cout << "The inorder traversal of the AVL tree is: "<<endl;  
    inOrder(root);
    cout << endl;
    // The inorder traversal of the AVL tree is: 1
    root = insert_AVL(root, 3);
    cout << "The inorder traversal of the AVL tree is: "<<endl;  
    inOrder(root);
    cout << endl;
    // The inorder traversal of the AVL tree is: 1 3
    root = insert_AVL(root, 4); 
    cout << "The inorder traversal of the AVL tree is: "<<endl;  
    inOrder(root);
    cout << endl;
    // The inorder traversal of the AVL tree is: 1 3 4
    root = insert_AVL(root, 5); 
    cout << "The inorder traversal of the AVL tree is: "<<endl;  
    inOrder(root);
    cout << endl;
    // The inorder traversal of the AVL tree is: 1 3 4 5
    root = insert_AVL(root, 6);
    cout << "The inorder traversal of the AVL tree is: "<<endl;  
    inOrder(root);
    cout << endl;
    // The inorder traversal of the AVL tree is: 1 3 4 5 6
    root = insert_AVL(root, 2);  
    cout << "The inorder traversal of the AVL tree is: "<<endl;  
    inOrder(root);  
    cout<<endl;
    // The inorder traversal of the AVL tree is: 1 2 3 4 5 6
    root = delete_AVL(root, 2);  
    cout << "The inorder traversal of the AVL tree is: "<<endl;  
    inOrder(root);
    cout << endl;
    // The inorder traversal of the AVL tree is: 1 3 4 5 6
    root = delete_AVL(root, 6);  
    cout << "The inorder traversal of the AVL tree is: "<<endl;  
    inOrder(root);
    cout << endl;
    // The inorder traversal of the AVL tree is: 1 3 4 5     
}
```

The time complexity of deletion is O(log n) as well. This is due to the self-balancing feature of the tree. 

### Conclusion
AVL trees or self-balancing trees have proven to be one of the most efficient data structures. They have efficient time and space complexities. As a programmer, it is key to understand the functioning and the implementation of an AVL tree such that it can be mapped to a real world scenario.

### Further Readings

The reader is encouraged to take a look at the resources provided below to get a better grip over the concepts discussed.

1. <https://www.codecademy.com/learn/learn-c-plus-plus/modules/learn-cpp-functions/cheatsheet>

2. <https://en.wikipedia.org/wiki/AVL_tree>

3. <https://www.cs.wcupa.edu/rkline/ds/avl-trees.html>

4. <https://www.cs.usfca.edu/~galles/visualization/AVLtree.html>

5. <https://link.springer.com/article/10.1007/BF00996801>

6. <https://www.w3schools.in/data-structures-tutorial/avl-trees/>

7. <https://www.cs.bgu.ac.il/~ds122/wiki.files/ds122_ps6.pdf><|MERGE_RESOLUTION|>--- conflicted
+++ resolved
@@ -67,11 +67,7 @@
 <center> <img src="/engineering-education/introduction-to-avl-trees/avl_after_insertion.jpg" alt="After Insertion"> </center>
 
 In tri-node restructuring, the three roots which are involved in the imbalanced structure are chosen and are rearranged such that the order is restored.
-<<<<<<< HEAD
 In this case, the roots of node (1), node (2), and node(3) are taken into account because the imbalance occurs at node (3). If the height at node (3) is balanced, the overall height of the tree would be in the order of log(n). For example, node (3) could be restructured similar to the figure below.
-=======
-In this case, the roots of node (3), node (4), and node (5) are taken into account because the imbalance occurs at node (4). If the height at node (4) is balanced, the overall height of the tree would remain logarithmic. For example, node (4) could be restructured similar to the figure below.
->>>>>>> d84db696
 
 <center> <img src="/engineering-education/introduction-to-avl-trees/avl_after_structuring.jpg" alt="After Tri-Node Restructuring"> </center>
 
