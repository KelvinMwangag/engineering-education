--- conflicted
+++ resolved
@@ -129,8 +129,5 @@
 
 As you can see, we use the `renderFile` function to compile our pug code to HTML and get the resulting string. Then we pass the string to the html field. The good thing about this is that you can have a wide variety of elements and still have clean, organized code.
 
-<<<<<<< HEAD
-With that, you are now able to send emails from your NodeJs server. You can use the [Gmail SMTP](https://www.siteground.com/kb/google_free_smtp_server/) settings to send emails to real addresses. A good challenge can be adding images to your email so go ahead and try it out! The full code of this tutorial can be found on [Github](https://github.com/LinusMuema/node-mailer). Feel free to open a PR or submit an issue.
-=======
-You can find the full code of this tutorial on [Github](https://github.com/LinusMuema/node-mailer). A good challenge can be adding images to your email so go ahead and try it out!
->>>>>>> 3fb7379f
+
+With that, you are now able to send emails from your NodeJs server. You can use the [Gmail SMTP](https://www.siteground.com/kb/google_free_smtp_server/) settings to send emails to real addresses. A good challenge can be adding images to your email so go ahead and try it out! The full code of this tutorial can be found on [Github](https://github.com/LinusMuema/node-mailer). Feel free to open a PR or submit an issue.